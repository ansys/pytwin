import os
import time
import json
import shutil

import pandas as pd
import numpy as np

from pytwin.evaluate.model import Model
from pytwin.evaluate.saved_state_registry import SavedStateRegistry
from pytwin.evaluate.saved_state_registry import SavedState
from pytwin.twin_runtime.twin_runtime_core import TwinRuntime
from pytwin.twin_runtime.log_level import LogLevel
from pytwin.settings import get_pytwin_log_level
from pytwin.settings import PyTwinLogLevel
from pytwin.settings import pytwin_logging_is_enabled


class TwinModel(Model):
    """
    The public class to evaluate a twin model given a twin model file (with .twin extension) created with Ansys Twin Builder.
    After being initialized, a twin model object can be evaluated with two modes (step-by-step or batch mode) to make
    predictions. Parametric workflows are also supported.

    Parameters
    ----------
    model_filepath : str
        File path to the twin model (with .twin) extension.

    Examples
    --------
    Create a twin model object given the file path to the twin model file. Initialize two parameters and two inputs of
    the twin model. Then evaluate two steps and retrieve results in a dictionary.

    >>> from pytwin import TwinModel
    >>>
    >>> twin_model = TwinModel(model_filepath='path_to_your_twin_model.twin')
    >>>
    >>> twin_model.initialize_evaluation(parameters={'param1': 1., 'param2': 2.}, inputs={'input1': 1., 'input2': 2.})
    >>> outputs = dict()
    >>> outputs['Time'] = [twin_model.evaluation_time]
    >>> outputs['output1'] = [twin_model.outputs['output1']]
    >>> outputs['output2'] = [twin_model.outputs['output2']]
    >>>
    >>> twin_model.evaluate_step_by_step(step_size=0.1, inputs={'input1': 10., 'input2': 20.})
    >>> outputs['Time'].append(twin_model.evaluation_time)
    >>> outputs['output1'].append(twin_model.outputs['output1'])
    >>> outputs['output2'].append(twin_model.outputs['output2'])
    >>>
    >>> twin_model.evaluate_step_by_step(step_size=0.1, inputs={'input1': 20., 'input2': 30.})
    >>> outputs['Time'].append(twin_model.evaluation_time)
    >>> outputs['output1'].append(twin_model.outputs['output1'])
    >>> outputs['output2'].append(twin_model.outputs['output2'])
    """

    TBROM_FOLDER_NAME = 'ROM_files'
    TBROM_SNAPSHOT_FILE_PREFIX = 'snapshot_'
    TBROM_SNAPSHOT_EXT = '.bin'
    TBROM_SNAPSHOT_TIME_FORMAT = '.6f'

    def __init__(self, model_filepath: str):
        super().__init__()
        self._evaluation_time = None
        self._initialization_time = None
        self._instantiation_time = None
        self._inputs = None
        self._model_filepath = None
        self._outputs = None
        self._parameters = None
        self._ss_registry = None
        self._twin_runtime = None
        self._tbrom_info = None

        if self._check_model_filepath_is_valid(model_filepath):
            self._model_filepath = model_filepath
        self._instantiate_twin_model()

    def __del__(self):
        """
        Close twin runtime when object is garbage collected.
        """
        if self._twin_runtime is not None:
            self._twin_runtime.twin_close()

    def _check_model_filepath_is_valid(self, model_filepath):
        """
        Check provided twin model filepath is valid. Raise a TwinModelError if not.
        """
        if model_filepath is None:
            msg = f'TwinModel cannot be called with {model_filepath} as model_filepath!'
            msg += '\nPlease provide valid filepath to initialize the TwinModel object.'
            raise self._raise_error(msg)
        if not os.path.exists(model_filepath):
            msg = f'Provided twin model filepath: {model_filepath} does not exist!'
            msg += '\nPlease provide existing filepath to initialize the TwinModel object.'
            raise self._raise_error(msg)
        return True

    def _create_dataframe_inputs(self, inputs_df: pd.DataFrame):
        """
        Create a dataframe inputs that satisfies the conventions of the runtime SDK batch mode evaluation, that are:
        (1) 'Time' as first column (2) one column per twin model input (3) columns order is the same as twin model
        input names list return by SDK.

        If an input is not found in the given inputs_df, then initialization value is used to keep associated input
        constant over Time.
        """
        self._warns_if_input_key_not_found(inputs_df.to_dict())
        _inputs_df = pd.DataFrame()
        _inputs_df['Time'] = inputs_df['Time']
        for name, value in self._inputs.items():
            if name in inputs_df:
                _inputs_df[name] = inputs_df[name]
            else:
                _inputs_df[name] = np.full(shape=(_inputs_df.shape[0], 1), fill_value=value)
        return _inputs_df

    @staticmethod
    def _get_runtime_log_level():
        pytwin_level = get_pytwin_log_level()
        if pytwin_level == PyTwinLogLevel.PYTWIN_LOG_DEBUG:
            return LogLevel.TWIN_LOG_ALL
        if pytwin_level == PyTwinLogLevel.PYTWIN_LOG_INFO:
            return LogLevel.TWIN_LOG_ALL
        if pytwin_level == PyTwinLogLevel.PYTWIN_LOG_WARNING:
            return LogLevel.TWIN_LOG_WARNING
        if pytwin_level == PyTwinLogLevel.PYTWIN_LOG_ERROR:
            return LogLevel.TWIN_LOG_ERROR
        if pytwin_level == PyTwinLogLevel.PYTWIN_LOG_CRITICAL:
            return LogLevel.TWIN_LOG_FATAL
        if not pytwin_logging_is_enabled():
            return LogLevel.TWIN_NO_LOG

    def _initialize_evaluation(self, parameters: dict = None, inputs: dict = None):
        """
        Initialize the twin model evaluation with dictionaries:
        (1) Initialize parameters and/or inputs values to their start values (default value found in the twin file),
        (2) Update parameters and/or inputs values with provided dictionaries. Ignore value whose name is not found
        into the list of parameters/inputs names of the twin model (value is kept to default one in that case).
        (3) Initialize evaluation time to 0.
        (4) Save universal time (time since epoch) at which the method is called
        (5) Evaluation twin model at time instant 0. and store its results into outputs dictionary.
        Twin runtime is reset in case of already initialized twin model.
        """
        if self._twin_runtime is None:
            self._raise_error('Twin model has not been successfully instantiated!')

        if self._twin_runtime.is_model_initialized:
            self._twin_runtime.twin_reset()

        self._initialize_parameters_with_start_values()
        if parameters is not None:
            self._update_parameters(parameters)

        self._initialize_inputs_with_start_values()
        if inputs is not None:
            self._update_inputs(inputs)

        self._warns_if_parameter_key_not_found(parameters)
        self._warns_if_input_key_not_found(inputs)

        self._evaluation_time = 0.0
        self._initialization_time = time.time()

        try:
            tbrom_info = self._twin_runtime.twin_get_visualization_resources()
            if tbrom_info:
                self._log_key += 'WithTBROM : {}'.format(tbrom_info)
                self._tbrom_info = tbrom_info
<<<<<<< HEAD
                directory_path = os.path.join(self.model_dir, self.TBROM_FOLDER_NAME)
=======
                directory_path = os.path.join(self.model_dir, 'ROM_files')
>>>>>>> ee75236c
                for model_name, data in tbrom_info.items():
                    self._twin_runtime.twin_set_rom_image_directory(model_name, directory_path)

            self._twin_runtime.twin_initialize()
        except Exception as e:
            msg = f'Something went wrong during model initialization!'
            msg += f'\n{str(e)}'
            msg += f'\nYou will find more details in model log (see {self.model_log} file)'
            self._raise_error(msg)

        self._update_outputs()

    def _initialize_inputs_with_start_values(self):
        """
        Initialize inputs dictionary {name:value} with starting input values found in twin model.
        """
        self._inputs = dict()
        for name in self._twin_runtime.twin_get_input_names():
            self._inputs[name] = self._twin_runtime.twin_get_var_start(var_name=name)

    def _initialize_parameters_with_start_values(self):
        """
        Initialize parameters dictionary {name:value} with starting parameter values found in twin model.
        """
        self._parameters = dict()
        for name in self._twin_runtime.twin_get_param_names():
            if 'solver.' not in name:
                self._parameters[name] = self._twin_runtime.twin_get_var_start(var_name=name)

    def _initialize_outputs_with_none_values(self):
        """
        Initialize outputs dictionary {name:value} with None values.
        """
        output_names = self._twin_runtime.twin_get_output_names()
        output_values = [None]*len(output_names)
        self._outputs = dict(zip(output_names, output_values))

    def _instantiate_twin_model(self):
        """
        Connect TwinModel with TwinRuntime and load twin model.
        """
        try:
            # Create temp dir if needed
            if not os.path.exists(self.model_temp):
                os.mkdir(self.model_temp)

            # Instantiate twin runtime
            self._twin_runtime = TwinRuntime(model_path=self._model_filepath,
                                             load_model=True,
                                             log_path=self.model_log,
                                             log_level=self._get_runtime_log_level())
            self._twin_runtime.twin_instantiate()

            # Create subfolder
            self._model_name = self._twin_runtime.twin_get_model_name()
            if not os.path.exists(self.model_dir):
                os.mkdir(self.model_dir)
            os.link(self.model_log, self.model_log_link)

            # Update TwinModel variables
            self._instantiation_time = time.time()
            self._initialize_inputs_with_start_values()
            self._initialize_parameters_with_start_values()
            self._initialize_outputs_with_none_values()

        except Exception as e:
            msg = 'Twin model failed during instantiation!'
            msg += f'\n{str(e)}'
            self._raise_error(msg)

    def _raise_model_error(self, msg):
        """
        Raise a TwinModelError with formatted message.
        """
        raise TwinModelError(msg)

    def _read_eval_init_config(self, json_filepath: str):
        """
        Deserialize a json object into a dictionary that is used to store twin model inputs and parameters values
        to be passed to the internal evaluation initialization method.
        """
        if not os.path.exists(json_filepath):
            msg = 'Provided config filepath (for evaluation initialization) does not exist!'
            msg += f'\nProvided filepath is: {json_filepath}'
            msg += '\nPlease provide an existing filepath to initialize the twin model evaluation.'
            raise self._raise_error(msg)
        try:
            with open(json_filepath) as file:
                cfg = json.load(file)
                return cfg
        except Exception as e:
            msg = 'Something went wrong while reading config file!'
            msg += f'n{str(e)}'
            self._raise_error(msg)

    def _update_inputs(self, inputs: dict):
        """Update input values with given dictionary."""
        for name, value in inputs.items():
            if name in self._inputs:
                self._inputs[name] = value
                self._twin_runtime.twin_set_input_by_name(input_name=name, value=value)

    def _update_outputs(self):
        """Update output values with twin model results at current evaluation time."""
        self._outputs = dict(zip(self._twin_runtime.twin_get_output_names(), self._twin_runtime.twin_get_outputs()))

    def _update_parameters(self, parameters: dict):
        """Update parameters values with given dictionary."""
        for name, value in parameters.items():
            if name in self._parameters:
                self._parameters[name] = value
                self._twin_runtime.twin_set_param_by_name(param_name=name, value=value)

    def _tbrom_resource_directory(self, rom_name: str):
        """
        Return the path of the resource directory associated with rom_name.
        """
        if self._twin_runtime is None:
            self._raise_error('Twin model has not been successfully instantiated!')

        if not self.evaluation_is_initialized:
            self._raise_error('Twin model evaluation has not been initialized! Please initialize evaluation.')

        if self.tbrom_info is None:
            self._raise_error('Twin model does not include any TBROM!')

        if rom_name not in self.tbrom_info:
            self._raise_error(f'Twin model does not include any TBROM named {rom_name}!')

        return self._twin_runtime.twin_get_rom_resource_directory(rom_name)

    def _warns_if_input_key_not_found(self, inputs: dict):
        if inputs is not None:
            for _input in inputs:
                if _input not in self.inputs:
                    if _input != 'Time':
                        msg = f'Provided input ({_input}) has not been found in model inputs!'
                        self._log_message(msg, PyTwinLogLevel.PYTWIN_LOG_WARNING)

    def _warns_if_parameter_key_not_found(self, parameters: dict):
        if parameters is not None:
            for param in parameters:
                if param not in self.parameters:
                    msg = f'Provided parameter ({param}) has not been found in model parameters!'
                    self._log_message(msg, PyTwinLogLevel.PYTWIN_LOG_WARNING)

    @property
    def evaluation_is_initialized(self):
        """Return true if evaluation has been initialized."""
        if self._twin_runtime is None:
            self._raise_error('Twin model has not been successfully instantiated!')
        return self._twin_runtime.is_model_initialized

    @property
    def evaluation_time(self):
        """
        Return a floating point number that is the current twin model evaluation time (in second).
        """
        return self._evaluation_time

    @property
    def inputs(self):
        """
        Return a dictionary with input values at current evaluation time.
        """
        return self._inputs

    @property
    def initialization_time(self):
        """
        Return a floating point number that is the time at which the twin model has been initialized.
        It is given in seconds since the epoch."""
        return self._initialization_time

    @property
    def instantiation_time(self):
        """
        Return a floating point number that is the time at which the twin model has been instantiated.
        It is given in seconds since the epoch."""
        return self._instantiation_time

    @property
    def outputs(self):
        """
        Return a dictionary with output values at current evaluation time.
        """
        return self._outputs

    @property
    def parameters(self):
        """
        Return a dictionary with parameter values at current evaluation time.
        """
        return self._parameters

    @property
    def model_filepath(self):
        """
        Return a string that is the twin model filepath that has been verified and loaded.
        Return None if model filepath is not valid.
        """
        return self._model_filepath

    @property
    def tbrom_info(self):
        """
        Return a dictionary with TBROM model names included in the Twin and their corresponding 3D visualization
        capabilities available (e.g. snapshots, and optionnally images generation). If no TBROM is included in the
        Twin, it returns None
        """
        return self._tbrom_info

<<<<<<< HEAD
    @property
    def tbrom_names(self):
        """
        Return available TBROM model names. If no TBROM is included in the Twin, it returns an empty list.
        """
        if self._tbrom_info is not None:
            return list(self._tbrom_info)
        return []

    @property
    def tbrom_directory_path(self):
        """
        Return TBROM directory path. This is the directory where temporary TBROM files are stored.
        """
        return os.path.join(self.model_dir, self.TBROM_FOLDER_NAME)

=======
>>>>>>> ee75236c
    def initialize_evaluation(self, parameters: dict = None, inputs: dict = None, json_config_filepath: str = None):
        """
        Initialize the twin model evaluation with: (1) a dictionary of parameters values and/or inputs (start) values
        OR (2) a json configuration file (see example below).

        Option (2) overrides option (1).

        If no inputs is given (rather in the arguments or in the config file), then inputs are reset to their default
        values when calling this method. Same thing happens for parameters.

        Parameters and inputs that are not found into the provided dictionaries or config file, keep their default
        values (i.e. the start value of the twin model).

        Evaluation time is reset to zero after calling this method and Initialization time is updated.

        This method must be called:
        (1) before to evaluate the twin model,
        (2) if you want to update parameters values between multiple twin evaluations
        (in such case the twin model is reset).

        Parameters
        ----------
        parameters : dict, optional
            The parameter values (i.e. {"name": value}) to be used for the next evaluation.
        inputs : dict, optional
            The input values (i.e. {"name": value}) to be used for twin model initialization.
        json_config_filepath : str, optional
            A file path to a json config file (with .json extension) to be used to initialize the evaluation

        Examples
        --------
        >>> import json
        >>> from pytwin import TwinModel
        >>>
        >>> config = {"version": "0.1.0", "model": {"inputs": {"input-name-1": 1., "input-name-2": 2.}, \
        >>> "parameters": {"param-name-1": 1.,"param-name-2": 2.}}}
        >>> with open('path_to_your_config.json', 'w') as f:
        >>>     f.write(json.dumps(config))
        >>>
        >>> twin_model = TwinModel(model_filepath='path_to_your_twin_model.twin')
        >>> twin_model.initialize_evaluation(json_config_filepath='path_to_your_config.json')
        >>> outputs = twin_model.outputs
        """
        self._log_key = 'InitializeEvaluation'

        if json_config_filepath is None:
            self._log_key += 'WithDictionary'
            self._initialize_evaluation(parameters=parameters, inputs=inputs)
        else:
            self._log_key += 'WithConfigFile'
            cfg = self._read_eval_init_config(json_config_filepath)
            _parameters = None
            _inputs = None
            if 'model' in cfg:
                if 'parameters' in cfg['model']:
                    _parameters = cfg['model']['parameters']
                if 'inputs' in cfg['model']:
                    _inputs = cfg['model']['inputs']
            self._initialize_evaluation(parameters=_parameters, inputs=_inputs)

    def evaluate_step_by_step(self, step_size: float, inputs: dict = None):
        """
        Evaluate the twin model at time instant t + step_size given inputs at time instant t. Return list of
        outputs values at time instant t + step_size (ordered by output_names).

        Twin model evaluation must have been initialized before calling this method
        (see `initialize_evaluation` method).

        Parameters
        ----------
        step_size : float
            The step size (in second) to reach next time step. It must be strictly positive.

        inputs : dict (optional)
            The input values (i.e. {"name": value}) at time instant t. An input is not updated if associated key is
            not found in twin model input_names property. Other inputs keep current value if not provided.

        Examples
        --------
        >>> from pytwin import TwinModel
        >>> twin_model = TwinModel(model_filepath='path_to_your_twin_model.twin')
        >>> twin_model.initialize_evaluation()
        >>> twin_model.evaluate_step_by_step(step_size=0.1, inputs={'input1': 1., 'input2': 2.})
        >>> results = {'Time': twin_model.evaluation_time, 'Outputs': twin_model.outputs}
        """
        self._log_key = 'EvaluateStepByStep'

        if self._twin_runtime is None:
            self._raise_error('Twin model has not been successfully instantiated!')

        if not self.evaluation_is_initialized:
            self._raise_error('Twin model evaluation has not been initialized! Please initialize evaluation.')

        if step_size <= 0.:
            msg = f'Step size must be strictly bigger than zero ({step_size} was provided)!'
            self._raise_error(msg)

        self._warns_if_input_key_not_found(inputs)
        if inputs is not None:
            self._update_inputs(inputs)

        try:
            self._twin_runtime.twin_simulate(self._evaluation_time + step_size)
            self._evaluation_time += step_size
            self._update_outputs()
        except Exception as e:
            msg = f'Something went wrong during evaluation at time step {self._evaluation_time}:'
            msg += f'\n{str(e)}'
            msg += f'\nPlease reinitialize the model evaluation and restart evaluation.'
            msg += f'\nYou will find more details in model log (see {self.model_log} file)'
            self._raise_error(msg)

    def evaluate_batch(self, inputs_df: pd.DataFrame):
        """
        Evaluate the twin model with historical input values given with a data frame.

        Parameters
        ----------
        inputs_df: pandas.DataFrame
            The historical input values stored in a pandas dataframe. It must have a 'Time' column and all twin
            model inputs history you want to simulate (one input per column),starting at time instant t=0.(s). If a
            twin model input is not found in the dataframe columns then this input is kept constant to its
            initialization value. The column header must match with a twin model input name.

        Returns
        -------
        output_df: pandas.DataFrame
            The twin output values associated to the input values, stored in a pandas.DataFrame.

        Raises
        ------
        TwinModelError:
            if initialize_evaluation(...) has not been called before, if there is no 'Time' column in the inputs
            dataframe, if there is no time instant t=0.s in the inputs dataframe.

        Examples
        --------
        >>> import pandas as pd
        >>> from pytwin import TwinModel
        >>> twin_model = TwinModel(model_filepath='path_to_your_twin_model.twin')
        >>> inputs_df = pd.DataFrame({'Time': [0., 1., 2.], 'input1': [1., 2., 3.], 'input2': [1., 2., 3.]})
        >>> twin_model.initialize_evaluation(inputs={'input1': 1., 'input2': 1.})
        >>> outputs_df = twin_model.evaluate_batch(inputs_df=inputs_df)
        """
        self._log_key = 'EvaluateBatch'

        if self._twin_runtime is None:
            self._raise_error('Twin model has not been successfully instantiated!')

        if not self.evaluation_is_initialized:
            self._raise_error('Twin model evaluation has not been initialized! Please initialize evaluation.')

        if 'Time' not in inputs_df:
            msg = 'Given inputs dataframe has no \'Time\' column!'
            msg += f'\nExisting column labels are :{[s for s in inputs_df.columns]}'
            msg += f'\nPlease provide a dataframe with a \'Time\' column to use batch mode evaluation.'
            self._raise_error(msg)

        t0 = inputs_df['Time'][0]
        if not np.isclose(t0, 0., atol=np.spacing(0.)):
            msg = 'Given inputs dataframe has no time instant t=0.s!'
            msg += f' (first provided time instant is : {t0}).'
            msg += '\nPlease provide inputs at time instant t=0.s'
            self._raise_error(msg)

        # Ensure SDK conventions are fulfilled
        _inputs_df = self._create_dataframe_inputs(inputs_df)
        _output_col_names = ['Time'] + list(self._outputs.keys())

        try:
            return self._twin_runtime.twin_simulate_batch_mode(input_df=_inputs_df,
                                                               output_column_names=_output_col_names)
        except Exception as e:
            msg = f'Something went wrong during batch evaluation:'
            msg += f'\n{str(e)}'
            msg += f'\nPlease reinitialize the model evaluation and restart evaluation.'
            msg += f'\nYou will find more details in model log (see {self.model_log} file)'
            self._raise_error(msg)

    def get_geometry_filepath(self, rom_name: str):
        """
        Get the geometry file associated to a Reduced Order Model (ROM) available in the TwinModel. The geometry file
        contains the coordinates of the points that are used to define the geometrical support of the ROM field output.

        Parameters
        ----------
        rom_name : str
            This is the name of a ROM model that is available in the TwinModel. See TwinModel.tbrom_names property to
            get a list of available ROM model.

        Raises
        ------
        TwinModelError:
            It raises an error if TwinModel has not been initialized.
            It raises an error if TwinModel does not include any TBROM
            It raises an error if rom_name is not available.
            It raises an error if geometry file cannot be found for an available ROM.

        Examples
        --------
        >>> from pytwin import TwinModel
        >>> model = TwinModel(model_filepath='path_to_twin_model_with_TBROM_in_it.twin')
        >>> model.initialize_evaluation()
        >>> available_rom_names = model.tbrom_names
        >>> geometry_filepath = TwinModel.get_geometry_filepath(rom_name=available_rom_names[0])
        """
        self._log_key = 'GetGeometryFilePath'

        if not self.evaluation_is_initialized:
            msg = 'TwinModel has not been initialized! '
            msg += 'Please initialize evaluation before to call the geometry file getter!'
            self._raise_error(msg)

        if self.tbrom_info is None:
            self._raise_error('Twin model does not include any TBROM!')

        if rom_name not in self.tbrom_names:
            msg = f'The provided rom_name {rom_name} has not been found in the available TBROM names. '
            msg += f'Please call the geometry file getter with a valid TBROM name.'
            msg += f'\n Available TBROM name are: {self.tbrom_names}'
            self._raise_error(msg)

        filepath = os.path.join(self._tbrom_resource_directory(rom_name),
                                'binaryOutputField', 'points.bin')

        if not os.path.exists(filepath):
            msg = f'Could not find the geometry file for given available rom_name: {rom_name}. '
            msg += f'Geometry filepath you are looking for is: {filepath}'
            self._raise_error(msg)

        return filepath

    def get_snapshot_filepath(self, rom_name: str, evaluation_time: float = 0.):
        """
        Get the snapshot file associated to a Reduced Order Model (ROM) available in the TwinModel and evaluated at the
        given time instant. The snapshot file contains the field results of the ROM.

        Parameters
        ----------
        rom_name : str
            This is the name of a ROM model that is available in the TwinModel. See TwinModel.tbrom_names property to
            get a list of available ROM model.
        evaluation_time: float
            This is the evaluation time at which you want to get the snapshot file. The method returns None if no
            snapshot file is available at this evaluation_time. Two evaluation times can be distinguished up to 6 digits
            after the comma.

        Raises
        ------
        TwinModelError:
            It raises an error if TwinModel has not been initialized.
            It raises an error if TwinModel does not include any TBROM
            It raises an error if rom_name is not available.

        Examples
        --------
        >>> from pytwin import TwinModel
        >>> model = TwinModel(model_filepath='path_to_twin_model_with_TBROM_in_it.twin')
        >>> model.initialize_evaluation()
        >>> available_rom_names = model.tbrom_names
        >>> geometry_filepath = TwinModel.get_snapshot_filepath(rom_name=available_rom_names[0])
        """
        self._log_key = 'GetSnapshotFilePath'

        if not self.evaluation_is_initialized:
            msg = 'TwinModel has not been initialized! '
            msg += 'Please initialize evaluation before to call the snapshot file getter!'
            self._raise_error(msg)

        if self.tbrom_info is None:
            self._raise_error('Twin model does not include any TBROM!')

        if rom_name not in self.tbrom_names:
            msg = f'The provided rom_name {rom_name} has not been found in the available TBROM names. '
            msg += f'Please call the snapshot file getter with a valid TBROM name.'
            msg += f'\n Available TBROM name are: {self.tbrom_names}'
            self._raise_error(msg)

        filename = f'{self.TBROM_SNAPSHOT_FILE_PREFIX}'
        filename += f'{format(evaluation_time, self.TBROM_SNAPSHOT_TIME_FORMAT)}'
        filename += f'{self.TBROM_SNAPSHOT_EXT}'
        filepath = os.path.join(self.tbrom_directory_path, rom_name, filename)

        if not os.path.exists(filepath):
            msg = f'Could not find the snapshot file for given available rom_name: {rom_name} '
            msg += f'and evaluation_time: {evaluation_time}.'
            msg += f'Snapshot filepath you are looking for is: {filepath}'
            self._log_message(msg, level=PyTwinLogLevel.PYTWIN_LOG_WARNING)

        return filepath

    def load_state(self, model_id: str, evaluation_time: float, epsilon: float = 1e-8):
        """
        Load a state that has been saved by a TwinModel instantiated with same .twin file. Calling this method replaces
        evaluation initialization.

        Parameters
        ----------
        model_id: str
            This is the id of the model that saved the state.
        evaluation_time: float
            Evaluation time at which the state was saved.
        epsilon: float
            Absolute period that is added before and after evaluation time to account for round off error while
            searching the saved state. Search is performed in the interval [t-epsilon, t+epsilon]
            with t the evaluation time. First found saved state in this interval is loaded.

        Raises
        ------
        TwinModelError:
            If no state has been saved by model with given model_id and same model name as the one calling this method.

        Examples
        --------
        >>> from pytwin import TwinModel
        >>> # Instantiate a TwinModel, initialize it and evaluate it step by step until you want to save its state
        >>> model1 = TwinModel('model.twin')
        >>> model1.initialize_evaluation()
        >>> model1.evaluate_step_by_step(step_size=0.1)
        >>> model1.save_state()
        >>> # Instantiate a new TwinModel with same twin file and load the saved state
        >>> model2 = TwinModel('model.twin')
        >>> model2.load_state(model_id=model1.id, evaluation_time=model1.evaluation_time)
        >>> model2.evaluate_step_by_step(step_size=0.1)
        """
        self._log_key = 'LoadState'

        try:
            # Search for existing state in registry
            ss_registry = SavedStateRegistry(model_id=model_id, model_name=self.name)
            ss = ss_registry.extract_saved_state(evaluation_time, epsilon)
            ss_filepath = ss_registry.return_saved_state_filepath(ss)

            # Initialize model accordingly and load existing state
            self._initialize_evaluation(parameters=ss.parameters, inputs=ss.inputs)
            self._twin_runtime.twin_load_state(ss_filepath)
            self._evaluation_time = ss.time

            BU732106_WORKAROUND = True
            if BU732106_WORKAROUND:
                # Rather we call a step by step evaluation with a small time-step OR we use the registry outputs
                # self.evaluate_step_by_step(step_size=ss.time * 1e-12, inputs=ss.inputs)
                self._outputs = ss.outputs
            else:
                self._update_outputs()

        except Exception as e:
            msg = f'Something went wrong while loading state:'
            msg += f'\n{str(e)}'
            self._raise_error(msg)

    def save_state(self):
        """
        Save the state of a TwinModel. This method will save the state of the twin model after its initialization and/or
        step by step evaluation.

        It should be used in conjunction with the `load_state` method.

        Examples
        --------
        >>> from pytwin import TwinModel
        >>> # Instantiate a TwinModel, initialize it and evaluate it step by step until you want to save its state
        >>> model1 = TwinModel('model.twin')
        >>> model1.initialize_evaluation()
        >>> model1.evaluate_step_by_step(step_size=0.1)
        >>> model1.save_state()
        >>> # Instantiate a new TwinModel with same twin file and load the saved state
        >>> model2 = TwinModel('model.twin')
        >>> model2.load_state(model_id=model1.id, evaluation_time=model1.evaluation_time)
        >>> model2.evaluate_step_by_step(step_size=0.1)
        """
        self._log_key = 'SaveState'

        try:
            # Lazy init saved state registry for this TwinModel
            if self._ss_registry is None:
                self._ss_registry = SavedStateRegistry(model_id=self.id, model_name=self.name)

            # Store saved state meta-data
            ss = SavedState()
            ss.time = self.evaluation_time
            ss.parameters = self.parameters
            ss.outputs = self.outputs
            ss.inputs = self.inputs
            ss_filepath = self._ss_registry.return_saved_state_filepath(ss)

            # Create actual saved state and register it
            self._twin_runtime.twin_save_state(save_to=ss_filepath)
            self._ss_registry.append_saved_state(ss)
        except Exception as e:
            msg = f'Something went wrong while saving state:'
            msg += f'\n{str(e)}'
            self._raise_error(msg)

    def tbrom_resource_directory(self, rom_name: str):
        """
        Return the path of the resource directory associated with rom_name.

        Parameters
        ----------
        rom_name: str
            This is the name of the TBROM for which the resource folder will be retrieved

        Raises
        ------
        TwinModelError:
            If the runtime is not properly instantiated, if the twin model is not initialized yet, if no TBROM is
            included in the Twin, or if none of the TBROM included has a name equal to rom_name

        Examples
        --------
        >>> from pytwin import TwinModel
        >>> # Instantiate a TwinModel, and initialize it
        >>> model = TwinModel('model.twin')
        >>> model.initialize_evaluation()
        >>> # Pick the first TBROM name included in the Twin and recover its resource folder
        >>> rom_name = list(twin_model.tbrom_info)[0]
        >>> rom_resource_folder = twin_model.tbrom_resource_directory(rom_name=rom_name)
        """
        if self._twin_runtime is None:
            self._raise_error('Twin model has not been successfully instantiated!')

        if not self.evaluation_is_initialized:
            self._raise_error('Twin model evaluation has not been initialized! Please initialize evaluation.')

        if self.tbrom_info is None:
            self._raise_error('Twin model does not include any TBROM!')

        if rom_name not in self.tbrom_info:
            self._raise_error(f'Twin model does not include any TBROM named {rom_name}!')

        return self._twin_runtime.twin_get_rom_resource_directory(rom_name)

class TwinModelError(Exception):
    def __str__(self):
        return f'[TwinModelError] {self.args[0]}'<|MERGE_RESOLUTION|>--- conflicted
+++ resolved
@@ -167,11 +167,7 @@
             if tbrom_info:
                 self._log_key += 'WithTBROM : {}'.format(tbrom_info)
                 self._tbrom_info = tbrom_info
-<<<<<<< HEAD
                 directory_path = os.path.join(self.model_dir, self.TBROM_FOLDER_NAME)
-=======
-                directory_path = os.path.join(self.model_dir, 'ROM_files')
->>>>>>> ee75236c
                 for model_name, data in tbrom_info.items():
                     self._twin_runtime.twin_set_rom_image_directory(model_name, directory_path)
 
@@ -384,7 +380,6 @@
         """
         return self._tbrom_info
 
-<<<<<<< HEAD
     @property
     def tbrom_names(self):
         """
@@ -401,8 +396,6 @@
         """
         return os.path.join(self.model_dir, self.TBROM_FOLDER_NAME)
 
-=======
->>>>>>> ee75236c
     def initialize_evaluation(self, parameters: dict = None, inputs: dict = None, json_config_filepath: str = None):
         """
         Initialize the twin model evaluation with: (1) a dictionary of parameters values and/or inputs (start) values
