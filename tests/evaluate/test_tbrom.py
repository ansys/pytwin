--- conflicted
+++ resolved
@@ -6,7 +6,6 @@
 from pytwin import TwinModel, TwinModelError, download_file
 from pytwin.evaluate.tbrom import TbRom
 from pytwin.settings import get_pytwin_log_file
-import pyvista as pv
 
 
 def reinit_settings():
@@ -764,20 +763,12 @@
         # Generate snapshot in memory
         snp_vec_in_memory = twinmodel.generate_snapshot(romname, False)
         # snapshot in memory is ndarray with (number of points, field dimensionality)
-<<<<<<< HEAD
-        assert len(
-            snp_vec_in_memory.reshape(
-                -1,
-            )
-        ) == len(snp_vec_on_disk)
-=======
         assert (
             snp_vec_in_memory.reshape(
                 -1,
             ).shape[0]
             == snp_vec_on_disk.shape[0]
         )
->>>>>>> 06330509
         assert np.isclose(snp_vec_on_disk[0], snp_vec_in_memory[0, 0])
         assert np.isclose(snp_vec_on_disk[-1], snp_vec_in_memory[-1, -1])
 
@@ -790,17 +781,9 @@
         ns = twinmodel.get_named_selections(romname)
         snp_vec_ns = twinmodel.generate_snapshot(romname, False, named_selection=ns[0])
         assert (
-<<<<<<< HEAD
-            len(
-                snp_vec_ns.reshape(
-                    -1,
-                )
-            )
-=======
             snp_vec_ns.reshape(
                 -1,
             ).shape[0]
->>>>>>> 06330509
             == 313266
         )
         assert np.isclose(snp_vec_ns[0, 0], 1.7188266861184398e-05)
@@ -816,17 +799,9 @@
         ns = twinmodel.get_named_selections(romname)
         snp_vec_ns = twinmodel.generate_snapshot(romname, False, named_selection=ns[0])
         assert (
-<<<<<<< HEAD
-            len(
-                snp_vec_ns.reshape(
-                    -1,
-                )
-            )
-=======
             snp_vec_ns.reshape(
                 -1,
             ).shape[0]
->>>>>>> 06330509
             == 78594
         )
         if sys.platform != "linux":
@@ -914,18 +889,11 @@
 
         # Generate points in memory
         points_vec2 = twinmodel.generate_points(romname, False)
-<<<<<<< HEAD
-        assert len(points_vec) == len(
-            points_vec2.reshape(
-                -1,
-            )
-=======
         assert (
             points_vec.shape[0]
             == points_vec2.reshape(
                 -1,
             ).shape[0]
->>>>>>> 06330509
         )
         assert np.isclose(points_vec[0], points_vec2[0, 0])
         assert np.isclose(points_vec[-1], points_vec2[-1, -1])
@@ -940,18 +908,11 @@
 
         # Generate points on named selection in memory
         points_vec_ns2 = twinmodel.generate_points(romname, False, named_selection=ns[0])
-<<<<<<< HEAD
-        assert len(points_vec_ns) == len(
-            points_vec_ns2.reshape(
-                -1,
-            )
-=======
         assert (
             points_vec_ns.shape[0]
             == points_vec_ns2.reshape(
                 -1,
             ).shape[0]
->>>>>>> 06330509
         )
         assert np.isclose(points_vec_ns[0], points_vec_ns2[0, 0])
         assert np.isclose(points_vec_ns[-1], points_vec_ns2[-1, -1])
@@ -1182,7 +1143,6 @@
             log_str = log.readlines()
         assert "[ViewFilePath]" in "".join(log_str)
 
-<<<<<<< HEAD
     def test_tbrom_projection_errors(self):
         reinit_settings()
         model_filepath = download_file("ThermalTBROM_23R1_other.twin", "twin_files")
@@ -1264,8 +1224,6 @@
         except TwinModelError as e:
             assert "MeshProjection" in str(e)
 
-=======
->>>>>>> 06330509
     def test_tbrom_get_output_field_errors(self):
         reinit_settings()
         romname = "unknown"
@@ -1288,17 +1246,6 @@
         except TwinModelError as e:
             assert "[RomName]" in str(e)
 
-<<<<<<< HEAD
-        # Raise a warning as the twin considered has not output MC connected
-        twinmodel = TwinModel(model_filepath=model_filepath)
-        twinmodel.initialize_evaluation()
-        romname = twinmodel.tbrom_names[0]
-        twinmodel.get_tbrom_output_field(romname)
-        log_file = get_pytwin_log_file()
-        with open(log_file, "r") as log:
-            log_str = log.readlines()
-        assert "No output field is associated" in "".join(log_str)
-=======
         # Raise an exception if the twin considered has not output MC connected
         twinmodel = TwinModel(model_filepath=model_filepath)
         twinmodel.initialize_evaluation()
@@ -1307,7 +1254,6 @@
             twinmodel.get_tbrom_output_field(romname)
         except TwinModelError as e:
             assert "[RomOutputConnection]" in str(e)
->>>>>>> 06330509
 
         # Raise an exception if any issue occurs during the API execution
         model_filepath = download_file("ThermalTBROM_FieldInput_23R1.twin", "twin_files")
@@ -1320,11 +1266,7 @@
             assert "GetPointsData" in str(e)
 
     def test_tbrom_new_instantiation_without_points(self):
-<<<<<<< HEAD
-        model_filepath = TEST_TB_ROM2
-=======
         model_filepath = TEST_TB_ROM3
->>>>>>> 06330509
         try:
             twinmodel = TwinModel(model_filepath=model_filepath)  # instantiation should be fine without points
             romname = twinmodel.tbrom_names[0]
