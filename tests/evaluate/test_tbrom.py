# Copyright (C) 2022 - 2025 ANSYS, Inc. and/or its affiliates.
# SPDX-License-Identifier: MIT
#
#
# Permission is hereby granted, free of charge, to any person obtaining a copy
# of this software and associated documentation files (the "Software"), to deal
# in the Software without restriction, including without limitation the rights
# to use, copy, modify, merge, publish, distribute, sublicense, and/or sell
# copies of the Software, and to permit persons to whom the Software is
# furnished to do so, subject to the following conditions:
#
# The above copyright notice and this permission notice shall be included in all
# copies or substantial portions of the Software.
#
# THE SOFTWARE IS PROVIDED "AS IS", WITHOUT WARRANTY OF ANY KIND, EXPRESS OR
# IMPLIED, INCLUDING BUT NOT LIMITED TO THE WARRANTIES OF MERCHANTABILITY,
# FITNESS FOR A PARTICULAR PURPOSE AND NONINFRINGEMENT. IN NO EVENT SHALL THE
# AUTHORS OR COPYRIGHT HOLDERS BE LIABLE FOR ANY CLAIM, DAMAGES OR OTHER
# LIABILITY, WHETHER IN AN ACTION OF CONTRACT, TORT OR OTHERWISE, ARISING FROM,
# OUT OF OR IN CONNECTION WITH THE SOFTWARE OR THE USE OR OTHER DEALINGS IN THE
# SOFTWARE.

import os
import sys

import numpy as np
import pandas as pd
from pytwin import (
    TwinModel,
    TwinModelError,
    download_file,
    read_binary,
    snapshot_to_array,
    write_binary,
)
from pytwin.evaluate import tbrom
from pytwin.settings import get_pytwin_log_file
import pyvista as pv


def reinit_settings():
    import shutil

    from pytwin.settings import reinit_settings_for_unit_tests

    reinit_settings_for_unit_tests()
    if os.path.exists(UNIT_TEST_WD):
        shutil.rmtree(UNIT_TEST_WD)
    return UNIT_TEST_WD


COUPLE_CLUTCHES_FILEPATH = os.path.join(os.path.dirname(__file__), "data", "CoupleClutches_22R2_other.twin")
DYNAROM_HX_23R1 = os.path.join(os.path.dirname(__file__), "data", "HX_scalarDRB_23R1_other.twin")
RC_HEAT_CIRCUIT_23R1 = os.path.join(os.path.dirname(__file__), "data", "RC_heat_circuit_23R1.twin")

MESH_FILE = os.path.join(os.path.dirname(__file__), "data", "mesh.vtk")

UNIT_TEST_WD = os.path.join(os.path.dirname(__file__), "unit_test_wd")

"""
TEST_TB_ROM1
Twin with no TBROM -> nbTBROM = 0
"""
TEST_TB_ROM1 = os.path.join(os.path.dirname(__file__), "data", "twin_tbrom_1.twin")

"""
TEST_TB_ROM2
Twin with 1 TBROM and 2 input fields but no input field connected, no output field connected
-> nbTBROM = 1, NbInputField = 2, hasInputField = (False, False), hasOutputField = False
"""
TEST_TB_ROM2 = os.path.join(os.path.dirname(__file__), "data", "twin_tbrom_2.twin")

"""
TEST_TB_ROM3
Twin with 1 TBROM and 2 input fields both connected, 1 output field connected
-> nbTBROM = 1, NbInputField = 2, hasInputField = (True, True), hasOutputField = True
"""
TEST_TB_ROM3 = os.path.join(os.path.dirname(__file__), "data", "twin_tbrom_3.twin")

"""
TEST_TB_ROM4
Twin with 1 TBROM and 2 input fields, 1st partially connected, second fully connected, 1 output field connected
-> nbTBROM = 1, NbInputField = 2, hasInputField = (True, False), hasOutputField = True
"""
TEST_TB_ROM4 = os.path.join(os.path.dirname(__file__), "data", "twin_tbrom_4.twin")

"""
TEST_TB_ROM5
Twin with 1 TBROM and 1 input fields connected with error, 1 output field connected
-> nbTBROM = 1, NbInputField = 1, hasInputField = (False), hasOutputField = True
"""
TEST_TB_ROM5 = os.path.join(os.path.dirname(__file__), "data", "twin_tbrom_5.twin")

"""
TEST_TB_ROM6
Twin with 2 TBROM, 1st has no connection, second has 2 input field connected, 1 output field connected,
-> nbTBROM = 2, NbInputField = (1, 2), hasInputField = False and (True, True), hasOutputField = False and True
"""
TEST_TB_ROM6 = os.path.join(os.path.dirname(__file__), "data", "twin_tbrom_6.twin")

"""
TEST_TB_ROM7
Twin with 2 TBROM, 1st has 1 input field connected and 1 output field connected,
second has 2 input field connected with 1st field with errors, 1 output field connected
-> nbTBROM = 2, NbInputField = (1,2), hasInputField = True and (True, False), hasOutputField = True and True
"""
TEST_TB_ROM7 = os.path.join(os.path.dirname(__file__), "data", "twin_tbrom_7.twin")

"""
TEST_TB_ROM8
Twin with 2 TBROM, 1st has 1 input field connected and 1 output field connected,
second has 2 input field connected, 1 output field connected
-> nbTBROM = 2, NbInputField = (1,2), hasInputField = (True, True) and True, hasOutputField = True and True
"""
TEST_TB_ROM8 = os.path.join(os.path.dirname(__file__), "data", "twin_tbrom_8.twin")

"""
TEST_TB_ROM9
Twin with 2 TBROM, 1st has 1 input field connected and 1 output field connected with error,
second has 2 input field connected with second field with errors, 1 output field connected
-> nbTBROM = 2, NbInputField = (1,2), hasInputField = True and (True, False), hasOutputField = False and True
"""
TEST_TB_ROM9 = os.path.join(os.path.dirname(__file__), "data", "twin_tbrom_9.twin")

"""
TEST_TB_ROM10
Twin with 1 TBROM but with 3D disabled at export time -> points file not available
"""
TEST_TB_ROM10 = os.path.join(os.path.dirname(__file__), "data", "twin_tbrom_10.twin")

"""
TEST_TB_ROM11
Twin with 1 TBROM without named selection in settings
-> nbTBROM = 1, NbInputField = 0, hasInputField = False, hasOutputField = True
"""
TEST_TB_ROM11 = os.path.join(os.path.dirname(__file__), "data", "twin_no_ns.twin")

"""
TEST_TB_ROM12
Twin with 1 TBROM with two named selections in settings
-> nbTBROM = 1, NbInputField = 1, hasInputField = True, hasOutputField = True,
   named_selections = ['Group_1', 'Group_2']
"""
TEST_TB_ROM12 = os.path.join(os.path.dirname(__file__), "data", "ThermalTBROM_FieldInput_23R1.twin")

INPUT_SNAPSHOT = os.path.join(os.path.dirname(__file__), "data", "input_snapshot.bin")
INPUT_SNAPSHOT_WRONG = os.path.join(os.path.dirname(__file__), "data", "input_snapshot_wrong.bin")

"""
TEST_TB_ROM_TENSOR
Twin with 1 TBROM with tensor field
(https://github.com/ansys/pytwin/discussions/164)
"""
TEST_TB_ROM_TENSOR = os.path.join(os.path.dirname(__file__), "data", "twin_tbrom_stress_field.json")

"""
TEST_TB_ROM_NDOF
Twin with Dynamic ROM and NDOF not properly defined (bug 1168769 fixed in 2025R2)
"""
TEST_TB_ROM_NDOF = os.path.join(os.path.dirname(__file__), "data", "twin_ndof.twin")

"""
TEST_TB_ROM_CONSTRAINTS
Twin with 1 TBROM from SRB with constraints enabled (min/max = -0.00055/0.00044), deformation vector field
"""
TEST_TB_ROM_CONSTRAINTS = os.path.join(os.path.dirname(__file__), "data", "twin_tbrom_constraints.twin")


def norm_vector_field(field: list):
    """Compute the norm of a vector field."""
    vec = field.reshape((-1, 3))
    return np.sqrt((vec * vec).sum(axis=1))


class TestTbRom:

    def test_instantiate_evaluation_tbrom1(self):
        """
        TEST_TB_ROM1
        Twin with no TBROM -> nbTBROM = 0
        """
        model_filepath = TEST_TB_ROM1
        twinmodel = TwinModel(model_filepath=model_filepath)
        assert twinmodel.tbrom_count is 0

    def test_instantiate_evaluation_tbrom2(self):
        """
        TEST_TB_ROM2
        Twin with 1 TBROM and 2 input fields but no input field connected, no output field connected
        -> nbTBROM = 1, NbInputField = 2, hasInputField = (False, False), hasOutputField = False
        """
        model_filepath = TEST_TB_ROM2
        twinmodel = TwinModel(model_filepath=model_filepath)
        assert twinmodel.tbrom_count is 1
        name = twinmodel.tbrom_names[0]
        tbrom1 = twinmodel._tbroms[name]
        assert tbrom1.field_input_count is 2
        assert tbrom1._hasoutmcs is False
        assert tbrom1._hasinfmcs["inputPressure"] is False
        assert tbrom1._hasinfmcs["inputTemperature"] is False

    def test_instantiate_evaluation_tbrom3(self):
        """
        TEST_TB_ROM3
        Twin with 1 TBROM and 2 input fields both connected, 1 output field connected
        -> nbTBROM = 1, NbInputField = 2, hasInputField = (True, True), hasOutputField = True
        """
        model_filepath = TEST_TB_ROM3
        twinmodel = TwinModel(model_filepath=model_filepath)
        assert twinmodel.tbrom_count is 1
        name = twinmodel.tbrom_names[0]
        tbrom1 = twinmodel._tbroms[name]
        assert tbrom1.field_input_count is 2
        assert tbrom1._hasoutmcs is True
        assert tbrom1._hasinfmcs["inputPressure"] is True
        assert tbrom1._hasinfmcs["inputTemperature"] is True

    def test_instantiate_evaluation_tbrom4(self):
        """
        TEST_TB_ROM4
        Twin with 1 TBROM and 2 input fields, 1st partially connected, second fully connected, 1 output field connected
        -> nbTBROM = 1, NbInputField = 2, hasInputField = (True, False), hasOutputField = True
        """
        model_filepath = TEST_TB_ROM4
        twinmodel = TwinModel(model_filepath=model_filepath)
        assert twinmodel.tbrom_count is 1
        name = twinmodel.tbrom_names[0]
        tbrom1 = twinmodel._tbroms[name]
        assert tbrom1.field_input_count is 2
        assert tbrom1._hasoutmcs is True
        assert tbrom1._hasinfmcs["inputPressure"] is True
        assert tbrom1._hasinfmcs["inputTemperature"] is False

    def test_instantiate_evaluation_tbrom5(self):
        """
        TEST_TB_ROM5
        Twin with 1 TBROM and 1 input fields connected with error, 1 output field connected
        -> nbTBROM = 1, NbInputField = 1, hasInputField = (False), hasOutputField = True
        """
        model_filepath = TEST_TB_ROM5
        twinmodel = TwinModel(model_filepath=model_filepath)
        assert twinmodel.tbrom_count is 1
        name = twinmodel.tbrom_names[0]
        tbrom1 = twinmodel._tbroms[name]
        assert tbrom1.field_input_count is 1
        assert tbrom1._hasoutmcs is True
        assert tbrom1._hasinfmcs["inputTemperature"] is False

    def test_instantiate_evaluation_tbrom6(self):
        """
        TEST_TB_ROM6
        Twin with 2 TBROM, 1st has no connection, second has 2 input field connected, 1 output field connected,
        -> nbTBROM = 2, NbInputField = (1, 2), hasInputField = False and (True, True), hasOutputField = False and True
        """
        model_filepath = TEST_TB_ROM6
        twinmodel = TwinModel(model_filepath=model_filepath)
        assert twinmodel.tbrom_count is 2
        tbrom1 = twinmodel._tbroms[twinmodel.tbrom_names[0]]  # tbrom with 1 field
        tbrom2 = twinmodel._tbroms[twinmodel.tbrom_names[1]]  # tbrom with 2 field
        assert tbrom1.field_input_count is 1
        assert tbrom2.field_input_count is 2
        assert tbrom1._hasoutmcs is False
        assert tbrom1._hasinfmcs["inputTemperature"] is False
        assert tbrom2._hasoutmcs is True
        assert tbrom2._hasinfmcs["inputPressure"] is True
        assert tbrom2._hasinfmcs["inputTemperature"] is True

    def test_instantiate_evaluation_tbrom7(self):
        """
        TEST_TB_ROM7
        Twin with 2 TBROM, 1st has 1 input field connected and 1 output field connected,
        second has 2 input field connected with 1st field with errors, 1 output field connected
        -> nbTBROM = 2, NbInputField = (1,2), hasInputField = True and (True, False), hasOutputField = True and True
        """
        model_filepath = TEST_TB_ROM7
        twinmodel = TwinModel(model_filepath=model_filepath)
        assert twinmodel.tbrom_count is 2
        tbrom1 = twinmodel._tbroms[twinmodel.tbrom_names[0]]  # tbrom with 1 field
        tbrom2 = twinmodel._tbroms[twinmodel.tbrom_names[1]]  # tbrom with 2 fields
        assert tbrom1.field_input_count is 1
        assert tbrom2.field_input_count is 2
        assert tbrom1._hasoutmcs is True
        assert tbrom1._hasinfmcs["inputTemperature"] is True
        assert tbrom2._hasoutmcs is True
        assert tbrom2._hasinfmcs["inputPressure"] is True
        assert tbrom2._hasinfmcs["inputTemperature"] is False

    def test_instantiate_evaluation_tbrom8(self):
        """
        TEST_TB_ROM8
        Twin with 2 TBROM, 1st has 1 input field connected and 1 output field connected,
        second has 2 input field connected, 1 output field connected
        -> nbTBROM = 2, NbInputField = (1,2), hasInputField = (True, True) and True, hasOutputField = True and True
        """
        model_filepath = TEST_TB_ROM8
        twinmodel = TwinModel(model_filepath=model_filepath)
        assert twinmodel.tbrom_count is 2
        tbrom1 = twinmodel._tbroms[twinmodel.tbrom_names[0]]  # tbrom with 1 field
        tbrom2 = twinmodel._tbroms[twinmodel.tbrom_names[1]]  # tbrom with 2 fields
        assert tbrom1.field_input_count is 1
        assert tbrom2.field_input_count is 2
        assert tbrom1._hasoutmcs is True
        assert tbrom1._hasinfmcs["inputTemperature"] is True
        assert tbrom2._hasoutmcs is True
        assert tbrom2._hasinfmcs["inputPressure"] is True  # pressure
        assert tbrom2._hasinfmcs["inputTemperature"] is True  # temperature

    def test_instantiate_evaluation_tbrom9(self):
        """
        TEST_TB_ROM9
        Twin with 2 TBROM, 1st has 1 input field connected and 1 output field connected with error,
        second has 2 input field connected with second field with errors, 1 output field connected
        -> nbTBROM = 2, NbInputField = (1,2), hasInputField = True and (True, False), hasOutputField = False and True
        """
        model_filepath = TEST_TB_ROM9
        twinmodel = TwinModel(model_filepath=model_filepath)
        assert twinmodel.tbrom_count is 2
        tbrom1 = twinmodel._tbroms[twinmodel.tbrom_names[0]]  # tbrom with 1 field
        tbrom2 = twinmodel._tbroms[twinmodel.tbrom_names[1]]  # tbrom with 2 fields
        assert tbrom1.field_input_count is 1
        assert tbrom2.field_input_count is 2
        assert tbrom1._hasoutmcs is False
        assert tbrom1._hasinfmcs["inputTemperature"] is True
        assert tbrom2._hasoutmcs is True
        assert tbrom2._hasinfmcs["inputPressure"] is True  # pressure
        assert tbrom2._hasinfmcs["inputTemperature"] is False  # temperature

    def test_instantiate_evaluation_tbrom11(self):
        """
        TEST_TB_ROM11
        Twin with 1 TBROM without named selection in settings
        -> nbTBROM = 1, NbInputField = 0, hasInputField = False, hasOutputField = True
        """
        model_filepath = TEST_TB_ROM11
        twinmodel = TwinModel(model_filepath=model_filepath)
        assert twinmodel.tbrom_count is 1
        tbrom1 = twinmodel._tbroms[twinmodel.tbrom_names[0]]
        assert tbrom1.field_input_count is 0
        assert tbrom1._hasoutmcs is True
        assert twinmodel.get_named_selections(twinmodel.tbrom_names[0]) == []

    def test_instantiate_evaluation_tbrom12(self):
        """
        TEST_TB_ROM12
        Twin with 1 TBROM with two named selections in settings
        -> nbTBROM = 1, NbInputField = 1, hasInputField = True, hasOutputField = True,
        named_selections = ['Group_1', 'Group_2']
        """
        model_filepath = TEST_TB_ROM12
        twinmodel = TwinModel(model_filepath=model_filepath)
        assert twinmodel.tbrom_count is 1
        tbrom1 = twinmodel._tbroms[twinmodel.tbrom_names[0]]
        assert tbrom1.field_input_count is 1
        assert tbrom1._hasoutmcs is True
        assert tbrom1._hasinfmcs["inputTemperature"] is True
        assert twinmodel.get_named_selections(twinmodel.tbrom_names[0]) == ["Group_1", "Group_2"]

    def test_initialize_evaluation_with_input_field_is_ok(self):
        model_filepath = TEST_TB_ROM3
        twinmodel = TwinModel(model_filepath=model_filepath)
        romname = twinmodel.tbrom_names[0]
        twinmodel.initialize_evaluation(field_inputs={romname: {"inputPressure": INPUT_SNAPSHOT}})
        assert np.isclose(twinmodel.inputs["inputPressure_mode_0"], 18922.18290547577)
        assert np.isclose(twinmodel.inputs["inputPressure_mode_1"], -1303.3367783414574)
        assert np.isclose(twinmodel.outputs["outField_mode_1"], -0.007815295084108557)
        assert np.isclose(twinmodel.outputs["outField_mode_2"], -0.0019136501347937662)
        assert np.isclose(twinmodel.outputs["outField_mode_3"], 0.0007345769427744131)

    def test_initialize_evaluation_with_numpy_input_field_is_ok(self):
        model_filepath = TEST_TB_ROM3
        twinmodel = TwinModel(model_filepath=model_filepath)
        romname = twinmodel.tbrom_names[0]
        memory_snp = read_binary(INPUT_SNAPSHOT)
        twinmodel.initialize_evaluation(field_inputs={romname: {"inputPressure": memory_snp}})
        assert np.isclose(twinmodel.inputs["inputPressure_mode_0"], 18922.18290547577)
        assert np.isclose(twinmodel.inputs["inputPressure_mode_1"], -1303.3367783414574)
        assert np.isclose(twinmodel.outputs["outField_mode_1"], -0.007815295084108557)
        assert np.isclose(twinmodel.outputs["outField_mode_2"], -0.0019136501347937662)
        assert np.isclose(twinmodel.outputs["outField_mode_3"], 0.0007345769427744131)

    def test_initialize_evaluation_with_input_field_exceptions(self):
        """
        Test with TEST_TB_ROM3
        Twin with 1 TBROM and 2 input fields both connected, 1 output field connected
        -> nbTBROM = 1, NbInputField = 2, hasInputField = (True, True), hasOutputField = True
        """
        model_filepath = TEST_TB_ROM3
        twinmodel = TwinModel(model_filepath=model_filepath)

        # Raise an exception if provided rom name is not valid
        try:
            twinmodel.initialize_evaluation(field_inputs={"unknown_rom": {"unknown_infield": INPUT_SNAPSHOT}})
        except TwinModelError as e:
            assert "[RomName]" in str(e)

        # Raise an exception if provided field input name is not valid
        try:
            twinmodel.initialize_evaluation(
                field_inputs={twinmodel.tbrom_names[0]: {"unknown_infield": INPUT_SNAPSHOT}}
            )
        except TwinModelError as e:
            assert "[FieldName]" in str(e)

        # Raise an exception if provided snapshot path is None
        romname = twinmodel.tbrom_names[0]
        fieldname = "inputPressure"
        try:
            twinmodel.initialize_evaluation(field_inputs={romname: {fieldname: None}})
        except TwinModelError as e:
            assert "[InputSnapshotNone]" in str(e)

        # Raise en exception if provided snapshot is not string, Path or np.array
        memory_snp = read_binary(INPUT_SNAPSHOT)
        try:
            twinmodel.initialize_evaluation(field_inputs={romname: {fieldname: memory_snp.tolist()}})
        except TwinModelError as e:
            assert "[InputSnapshotType]" in str(e)

        # Raise an exception if provided snapshot path does not exist
        try:
            twinmodel.initialize_evaluation(field_inputs={romname: {fieldname: "unknown_snapshot_path"}})
            # exist
        except TwinModelError as e:
            assert "[InputSnapshotPath]" in str(e)

        # Raise en exception if provided snapshot is a np.array with wrong shape
        wrong_arr = np.zeros((memory_snp.shape[0], 3))
        try:
            twinmodel.initialize_evaluation(field_inputs={romname: {fieldname: wrong_arr}})
        except TwinModelError as e:
            assert "[InputSnapshotShape]" in str(e)

        # Raise en exception if provided snapshot has the wrong size
        try:
            twinmodel.initialize_evaluation(field_inputs={romname: {fieldname: INPUT_SNAPSHOT_WRONG}})
        except TwinModelError as e:
            assert "[InputSnapshotSize]" in str(e)

        try:
            twinmodel.initialize_evaluation(field_inputs={romname: {fieldname: memory_snp[2:]}})
        except TwinModelError as e:
            assert "[InputSnapshotSize]" in str(e)

        """
        TEST_TB_ROM5
        Twin with 1 TBROM and 1 input fields connected with error, 1 output field connected
        -> nbTBROM = 1, NbInputField = 1, hasInputField = (False), hasOutputField = True
        """
        model_filepath = TEST_TB_ROM5
        twinmodel = TwinModel(model_filepath=model_filepath)

        # Raise an exception if field input is not connected.
        romname = twinmodel.tbrom_names[0]
        fieldname = "inputTemperature"
        try:
            twinmodel.initialize_evaluation(field_inputs={romname: {fieldname: INPUT_SNAPSHOT}})
        except TwinModelError as e:
            assert "[RomInputConnection]" in str(e)

    def test_evaluate_step_by_step_with_input_field_is_ok(self):
        model_filepath = TEST_TB_ROM3
        twinmodel = TwinModel(model_filepath=model_filepath)
        romname = twinmodel.tbrom_names[0]
        fieldname = "inputPressure"

        # Step t=0.0s
        twinmodel.initialize_evaluation(field_inputs={romname: {fieldname: INPUT_SNAPSHOT}})
        assert np.isclose(twinmodel.inputs["inputPressure_mode_0"], 18922.18290547577)
        assert np.isclose(twinmodel.inputs["inputPressure_mode_1"], -1303.3367783414574)
        assert np.isclose(twinmodel.outputs["outField_mode_1"], -0.007815295084108557)
        assert np.isclose(twinmodel.outputs["outField_mode_2"], -0.0019136501347937662)
        assert np.isclose(twinmodel.outputs["outField_mode_3"], 0.0007345769427744131)
        assert np.isclose(twinmodel.outputs["MaxDef"], 5.0352056308720146e-05)

        # Step t=0.1s
        twinmodel.evaluate_step_by_step(step_size=0.1, field_inputs={romname: {fieldname: INPUT_SNAPSHOT}})
        assert np.isclose(twinmodel.inputs["inputPressure_mode_0"], 18922.18290547577)
        assert np.isclose(twinmodel.inputs["inputPressure_mode_1"], -1303.3367783414574)
        assert np.isclose(twinmodel.outputs["outField_mode_1"], -0.007815295084108557)
        assert np.isclose(twinmodel.outputs["outField_mode_2"], -0.0019136501347937662)
        assert np.isclose(twinmodel.outputs["outField_mode_3"], 0.0007345769427744131)
        assert np.isclose(twinmodel.outputs["MaxDef"], 5.0352056308720146e-05)

        # Step t=0.2s
        twinmodel.evaluate_step_by_step(step_size=0.1, field_inputs={romname: {fieldname: INPUT_SNAPSHOT}})
        assert np.isclose(twinmodel.inputs["inputPressure_mode_0"], 18922.18290547577)
        assert np.isclose(twinmodel.inputs["inputPressure_mode_1"], -1303.3367783414574)
        assert np.isclose(twinmodel.outputs["outField_mode_1"], -0.007815295084108557)
        assert np.isclose(twinmodel.outputs["outField_mode_2"], -0.0019136501347937662)
        assert np.isclose(twinmodel.outputs["outField_mode_3"], 0.0007345769427744131)
        assert np.isclose(twinmodel.outputs["MaxDef"], 5.0352056308720146e-05)

    def test_evaluate_step_by_step_with_numpy_input_field_is_ok(self):
        model_filepath = TEST_TB_ROM3
        twinmodel = TwinModel(model_filepath=model_filepath)
        romname = twinmodel.tbrom_names[0]
        fieldname = "inputPressure"
        memory_snp = read_binary(INPUT_SNAPSHOT)
        # Step t=0.0s
        twinmodel.initialize_evaluation(field_inputs={romname: {fieldname: memory_snp}})
        assert np.isclose(twinmodel.inputs["inputPressure_mode_0"], 18922.18290547577)
        assert np.isclose(twinmodel.inputs["inputPressure_mode_1"], -1303.3367783414574)
        assert np.isclose(twinmodel.outputs["outField_mode_1"], -0.007815295084108557)
        assert np.isclose(twinmodel.outputs["outField_mode_2"], -0.0019136501347937662)
        assert np.isclose(twinmodel.outputs["outField_mode_3"], 0.0007345769427744131)
        assert np.isclose(twinmodel.outputs["MaxDef"], 5.0352056308720146e-05)

        # Step t=0.1s
        twinmodel.evaluate_step_by_step(step_size=0.1, field_inputs={romname: {fieldname: memory_snp}})
        assert np.isclose(twinmodel.inputs["inputPressure_mode_0"], 18922.18290547577)
        assert np.isclose(twinmodel.inputs["inputPressure_mode_1"], -1303.3367783414574)
        assert np.isclose(twinmodel.outputs["outField_mode_1"], -0.007815295084108557)
        assert np.isclose(twinmodel.outputs["outField_mode_2"], -0.0019136501347937662)
        assert np.isclose(twinmodel.outputs["outField_mode_3"], 0.0007345769427744131)
        assert np.isclose(twinmodel.outputs["MaxDef"], 5.0352056308720146e-05)

        # Step t=0.2s
        twinmodel.evaluate_step_by_step(step_size=0.1, field_inputs={romname: {fieldname: memory_snp}})
        assert np.isclose(twinmodel.inputs["inputPressure_mode_0"], 18922.18290547577)
        assert np.isclose(twinmodel.inputs["inputPressure_mode_1"], -1303.3367783414574)
        assert np.isclose(twinmodel.outputs["outField_mode_1"], -0.007815295084108557)
        assert np.isclose(twinmodel.outputs["outField_mode_2"], -0.0019136501347937662)
        assert np.isclose(twinmodel.outputs["outField_mode_3"], 0.0007345769427744131)
        assert np.isclose(twinmodel.outputs["MaxDef"], 5.0352056308720146e-05)

    def test_evaluate_step_by_step_with_input_field_exceptions(self):
        model_filepath = TEST_TB_ROM3
        twinmodel = TwinModel(model_filepath=model_filepath)
        twinmodel.initialize_evaluation()

        # Raise an exception if provided rom name is not valid
        romname = "unknown"
        fieldname = "unknown"
        try:
            twinmodel.evaluate_step_by_step(step_size=0.1, field_inputs={romname: {fieldname: INPUT_SNAPSHOT}})
        except TwinModelError as e:
            assert "[RomName]" in str(e)

        # Raise en exception if provided input field name is not valid
        romname = twinmodel.tbrom_names[0]
        fieldname = "unknown"
        try:
            twinmodel.evaluate_step_by_step(step_size=0.1, field_inputs={romname: {fieldname: INPUT_SNAPSHOT}})
        except TwinModelError as e:
            assert "[FieldName]" in str(e)

        # Raise en exception if provided snapshot is None
        romname = twinmodel.tbrom_names[0]
        fieldname = twinmodel.get_field_input_names(romname)[0]
        try:
            twinmodel.evaluate_step_by_step(step_size=0.1, field_inputs={romname: {fieldname: None}})
        except TwinModelError as e:
            assert "[InputSnapshotNone]" in str(e)

        # Raise en exception if provided snapshot is not string, Path or np.array
        memory_snp = read_binary(INPUT_SNAPSHOT)
        try:
            twinmodel.evaluate_step_by_step(step_size=0.1, field_inputs={romname: {fieldname: memory_snp.tolist()}})
        except TwinModelError as e:
            assert "[InputSnapshotType]" in str(e)

        # Raise en exception if provided snapshot is a np.array with wrong shape
        wrong_arr = np.zeros((memory_snp.shape[0], 3))
        try:
            twinmodel.evaluate_step_by_step(step_size=0.1, field_inputs={romname: {fieldname: wrong_arr}})
        except TwinModelError as e:
            assert "[InputSnapshotShape]" in str(e)

        # Raise en exception if provided snapshot path does not exist
        try:
            twinmodel.evaluate_step_by_step(step_size=0.1, field_inputs={romname: {fieldname: "unknown_path"}})
        except TwinModelError as e:
            assert "[InputSnapshotPath]" in str(e)

        # Raise an exception if provided snapshot has wrong size
        try:
            twinmodel.evaluate_step_by_step(step_size=0.1, field_inputs={romname: {fieldname: INPUT_SNAPSHOT_WRONG}})
        except TwinModelError as e:
            assert "[InputSnapshotSize]" in str(e)

        try:
            twinmodel.evaluate_step_by_step(step_size=0.1, field_inputs={romname: {fieldname: memory_snp}})
        except TwinModelError as e:
            assert "[InputSnapshotSize]" in str(e)

        # Raise an exception if provided field input is not connected
        model_filepath = TEST_TB_ROM5
        twinmodel = TwinModel(model_filepath=model_filepath)
        twinmodel.initialize_evaluation()
        romname = twinmodel.tbrom_names[0]
        fieldname = "inputTemperature"
        try:
            twinmodel.evaluate_step_by_step(step_size=0.1, field_inputs={romname: {fieldname: INPUT_SNAPSHOT}})
        except TwinModelError as e:
            assert "[RomInputConnection]" in str(e)

    def test_evaluate_batch_with_input_field_is_ok(self):
        model_filepath = TEST_TB_ROM3
        twinmodel = TwinModel(model_filepath=model_filepath)
        twinmodel.initialize_evaluation()
        romname = twinmodel.tbrom_names[0]
        fieldname = "inputPressure"

        # Step t=0.0s
        twinmodel.initialize_evaluation(field_inputs={romname: {fieldname: INPUT_SNAPSHOT}})
        assert np.isclose(twinmodel.inputs["inputPressure_mode_0"], 18922.18290547577)
        assert np.isclose(twinmodel.inputs["inputPressure_mode_1"], -1303.3367783414574)
        assert np.isclose(twinmodel.outputs["outField_mode_1"], -0.007815295084108557)
        assert np.isclose(twinmodel.outputs["outField_mode_2"], -0.0019136501347937662)
        assert np.isclose(twinmodel.outputs["outField_mode_3"], 0.0007345769427744131)
        assert np.isclose(twinmodel.outputs["MaxDef"], 5.0352056308720146e-05)

        batch_results = twinmodel.evaluate_batch(
            inputs_df=pd.DataFrame({"Time": [0.0, 0.1, 0.2]}),
            field_inputs={romname: {fieldname: [INPUT_SNAPSHOT, INPUT_SNAPSHOT, INPUT_SNAPSHOT]}},
        )

        assert np.isclose(batch_results["outField_mode_1"][0], -0.007815295084108557)
        assert np.isclose(batch_results["outField_mode_1"][1], -0.007815295084108557)
        assert np.isclose(batch_results["outField_mode_1"][2], -0.007815295084108557)

        assert np.isclose(batch_results["outField_mode_2"][0], -0.0019136501347937662)
        assert np.isclose(batch_results["outField_mode_2"][1], -0.0019136563369488168)
        assert np.isclose(batch_results["outField_mode_2"][2], -0.0019136563369488168)

        assert np.isclose(batch_results["outField_mode_3"][0], 0.0007345769427744131)
        assert np.isclose(batch_results["outField_mode_3"][1], 0.0007345833149719503)
        assert np.isclose(batch_results["outField_mode_3"][2], 0.0007345833149719503)

        assert np.isclose(batch_results["MaxDef"][0], 5.0352056308720146e-05)
        assert np.isclose(batch_results["MaxDef"][1], 5.035206128408094e-05)
        assert np.isclose(batch_results["MaxDef"][2], 5.035206128408094e-05)

    def test_evaluate_batch_with_numpy_input_field_is_ok(self):
        model_filepath = TEST_TB_ROM3
        twinmodel = TwinModel(model_filepath=model_filepath)
        twinmodel.initialize_evaluation()
        romname = twinmodel.tbrom_names[0]
        fieldname = "inputPressure"
        memory_snp = read_binary(INPUT_SNAPSHOT)

        # Step t=0.0s
        twinmodel.initialize_evaluation(field_inputs={romname: {fieldname: memory_snp}})
        assert np.isclose(twinmodel.inputs["inputPressure_mode_0"], 18922.18290547577)
        assert np.isclose(twinmodel.inputs["inputPressure_mode_1"], -1303.3367783414574)
        assert np.isclose(twinmodel.outputs["outField_mode_1"], -0.007815295084108557)
        assert np.isclose(twinmodel.outputs["outField_mode_2"], -0.0019136501347937662)
        assert np.isclose(twinmodel.outputs["outField_mode_3"], 0.0007345769427744131)
        assert np.isclose(twinmodel.outputs["MaxDef"], 5.0352056308720146e-05)

        batch_results = twinmodel.evaluate_batch(
            inputs_df=pd.DataFrame({"Time": [0.0, 0.1, 0.2]}),
            field_inputs={romname: {fieldname: [memory_snp, memory_snp, memory_snp]}},
        )

        assert np.isclose(batch_results["outField_mode_1"][0], -0.007815295084108557)
        assert np.isclose(batch_results["outField_mode_1"][1], -0.007815295084108557)
        assert np.isclose(batch_results["outField_mode_1"][2], -0.007815295084108557)

        assert np.isclose(batch_results["outField_mode_2"][0], -0.0019136501347937662)
        assert np.isclose(batch_results["outField_mode_2"][1], -0.0019136563369488168)
        assert np.isclose(batch_results["outField_mode_2"][2], -0.0019136563369488168)

        assert np.isclose(batch_results["outField_mode_3"][0], 0.0007345769427744131)
        assert np.isclose(batch_results["outField_mode_3"][1], 0.0007345833149719503)
        assert np.isclose(batch_results["outField_mode_3"][2], 0.0007345833149719503)

        assert np.isclose(batch_results["MaxDef"][0], 5.0352056308720146e-05)
        assert np.isclose(batch_results["MaxDef"][1], 5.035206128408094e-05)
        assert np.isclose(batch_results["MaxDef"][2], 5.035206128408094e-05)

    def test_evaluate_batch_with_input_field_exceptions(self):
        model_filepath = TEST_TB_ROM3
        twinmodel = TwinModel(model_filepath=model_filepath)
        twinmodel.initialize_evaluation()

        # Raise an exception if provided rom name is not valid
        romname = "unknown"
        fieldname = "unknown"
        try:
            twinmodel.evaluate_batch(
                inputs_df=pd.DataFrame({"Time": [0.0, 1.0]}), field_inputs={romname: {fieldname: None}}
            )
        except TwinModelError as e:
            assert "[RomName]" in str(e)

        # Raise an exception if provided input field name is not valid
        romname = twinmodel.tbrom_names[0]
        fieldname = "unknown"
        try:
            twinmodel.evaluate_batch(
                inputs_df=pd.DataFrame({"Time": [0.0, 1.0]}), field_inputs={romname: {fieldname: []}}
            )
        except TwinModelError as e:
            assert "[FieldName]" in str(e)

        # Raise an exception if provided snapshot list is None
        romname = twinmodel.tbrom_names[0]
        fieldname = twinmodel.get_field_input_names(romname)[0]
        try:
            twinmodel.evaluate_batch(
                inputs_df=pd.DataFrame({"Time": [0.0, 1.0]}), field_inputs={romname: {fieldname: None}}
            )
        except TwinModelError as e:
            assert "[InputSnapshotListNone]" in str(e)

        # Raise an exception if provided snapshots are not string, Path or np.array
        memory_snp = read_binary(INPUT_SNAPSHOT)
        try:
            twinmodel.evaluate_batch(
                inputs_df=pd.DataFrame({"Time": [0.0, 1.0]}),
                field_inputs={romname: {fieldname: [memory_snp.tolist(), memory_snp.tolist()]}},
            )
        except TwinModelError as e:
            assert "[InputSnapshotType]" in str(e)

        # Raise an exception if memory snapshot as list, same length at t_count
        short_snp = [1.0, 2]
        try:
            twinmodel.evaluate_batch(
                inputs_df=pd.DataFrame({"Time": [0.0, 1.0]}),
                field_inputs={romname: {fieldname: [short_snp, short_snp]}},
            )
        except TwinModelError as e:
            assert "[InputSnapshotType]" in str(e)

        # Raise an exception if provided not as many snapshot paths as time instants
        try:
            twinmodel.evaluate_batch(
                inputs_df=pd.DataFrame({"Time": [0.0, 1.0]}), field_inputs={romname: {fieldname: ["", "", ""]}}
            )
        except TwinModelError as e:
            assert "[InputSnapshotCount]" in str(e)

        try:
            twinmodel.evaluate_batch(
                inputs_df=pd.DataFrame({"Time": [0.0, 1.0]}), field_inputs={romname: {fieldname: [""]}}
            )
        except TwinModelError as e:
            assert "[InputSnapshotCount]" in str(e)

        # Raise an exception if provided snapshot path does not exist
        try:
            twinmodel.evaluate_batch(
                inputs_df=pd.DataFrame({"Time": [0.0, 1.0]}),
                field_inputs={romname: {fieldname: ["unknown", "unknown"]}},
            )
        except TwinModelError as e:
            assert "[InputSnapshotPath]" in str(e)

        # Raise an exception if provided snapshot is a np.array with wrong shape
        wrong_arr = np.zeros((memory_snp.shape[0], 3))
        try:
            twinmodel.evaluate_batch(
                inputs_df=pd.DataFrame({"Time": [0.0, 1.0]}),
                field_inputs={romname: {fieldname: [wrong_arr, wrong_arr]}},
            )
        except TwinModelError as e:
            assert "[InputSnapshotShape]" in str(e)

        # Raise an exception if provided snapshot has wrong size
        try:
            twinmodel.evaluate_batch(
                inputs_df=pd.DataFrame({"Time": [0.0, 1.0]}),
                field_inputs={romname: {fieldname: [INPUT_SNAPSHOT_WRONG, INPUT_SNAPSHOT_WRONG]}},
            )
        except TwinModelError as e:
            assert "[InputSnapshotSize]" in str(e)

        try:
            twinmodel.evaluate_batch(
                inputs_df=pd.DataFrame({"Time": [0.0, 1.0]}),
                field_inputs={romname: {fieldname: [memory_snp[2:], memory_snp[2:]]}},
            )
        except TwinModelError as e:
            assert "[InputSnapshotSize]" in str(e)

        # Raise an exception if provided snapshots are not a list
        try:
            twinmodel.evaluate_batch(
                inputs_df=pd.DataFrame({"Time": [0.0, 1.0]}), field_inputs={romname: {fieldname: INPUT_SNAPSHOT}}
            )
        except TwinModelError as e:
            assert "[InputSnapshotList]" in str(e)

        # Raise an exception if provided field input is not connected
        model_filepath = TEST_TB_ROM5
        twinmodel = TwinModel(model_filepath=model_filepath)
        twinmodel.initialize_evaluation()
        romname = twinmodel.tbrom_names[0]
        fieldname = "inputTemperature"
        try:
            twinmodel.evaluate_batch(
                inputs_df=pd.DataFrame({"Time": [0.0, 1.0]}),
                field_inputs={romname: {fieldname: [INPUT_SNAPSHOT, INPUT_SNAPSHOT]}},
            )
        except TwinModelError as e:
            assert "[RomInputConnection]" in str(e)

    def test_generate_snapshot_with_tbrom_is_ok(self):
        model_filepath = TEST_TB_ROM9
        twinmodel = TwinModel(model_filepath=model_filepath)
        twinmodel.initialize_evaluation()
        romname = twinmodel.tbrom_names[1]

        # Generate snapshot on disk
        snp_filepath = twinmodel.generate_snapshot(romname, True)
        snp_vec_on_disk = read_binary(snp_filepath)
        assert snp_vec_on_disk.shape[0] == 313266
        assert np.isclose(snp_vec_on_disk[0], 1.7188266861184398e-05)
        assert np.isclose(snp_vec_on_disk[-1], -1.3100502753567515e-05)

        # Generate snapshot in memory
        snp_vec_in_memory = twinmodel.generate_snapshot(romname, False)
        # snapshot in memory is ndarray with (number of points, field dimensionality)
        assert (
            snp_vec_in_memory.reshape(
                -1,
            ).shape[0]
            == snp_vec_on_disk.shape[0]
        )
        assert np.isclose(snp_vec_on_disk[0], snp_vec_in_memory[0, 0])
        assert np.isclose(snp_vec_on_disk[-1], snp_vec_in_memory[-1, -1])

        # Generate snapshot gives same results as twin_model probe
        max_snp = max(norm_vector_field(snp_vec_in_memory))
        assert np.isclose(max_snp, twinmodel.outputs["MaxDef"])

        # Generate snapshot on named selection
        # TODO LUCAS - Use another twin model with named selection smaller than whole model
        ns = twinmodel.get_named_selections(romname)
        snp_vec_ns = twinmodel.generate_snapshot(romname, False, named_selection=ns[0])
        assert (
            snp_vec_ns.reshape(
                -1,
            ).shape[0]
            == 313266
        )
        assert np.isclose(snp_vec_ns[0, 0], 1.7188266861184398e-05)
        assert np.isclose(snp_vec_ns[-1, -1], -1.3100502753567515e-05)

    def test_generate_snapshot_on_named_selection_with_tbrom_is_ok(self):
        model_filepath = TEST_TB_ROM12
        twinmodel = TwinModel(model_filepath=model_filepath)
        twinmodel.initialize_evaluation()
        romname = twinmodel.tbrom_names[0]

        # Generate snapshot on named selection
        ns = twinmodel.get_named_selections(romname)
        snp_vec_ns = twinmodel.generate_snapshot(romname, False, named_selection=ns[0])
        assert (
            snp_vec_ns.reshape(
                -1,
            ).shape[0]
            == 78594
        )
        if sys.platform != "linux":
            # TODO - Fix BUG881733
            assert np.isclose(snp_vec_ns[0, 0], 1.7188266859172047e-05)
            assert np.isclose(snp_vec_ns[-1, -1], -1.5316792773713332e-05)

    def test_generate_snapshot_with_tbrom_exceptions(self):
        model_filepath = TEST_TB_ROM9
        twinmodel = TwinModel(model_filepath=model_filepath)
        romname = "unknown"

        # Raise an exception if twin model has not been initialized
        try:
            twinmodel.generate_snapshot(romname, False)
        except TwinModelError as e:
            assert "[Initialization]" in str(e)

        # Raise an exception if rom name is unknown
        twinmodel.initialize_evaluation()
        try:
            twinmodel.generate_snapshot(romname, False)
        except TwinModelError as e:
            assert "[RomName]" in str(e)

        # Raise an exception if tbrom output is not connected
        romname = twinmodel.tbrom_names[1]
        try:
            twinmodel.generate_snapshot(romname, False)
        except TwinModelError as e:
            assert "[RomOutputConnection]" in str(e)

        # Raise en exception if named selection does not exist
        try:
            twinmodel.generate_snapshot(romname, False, "unknown")
        except TwinModelError as e:
            assert "[NamedSelection]" in str(e)

    def test_generate_snapshot_batch_with_tbrom_is_ok(self):
        model_filepath = TEST_TB_ROM3
        twinmodel = TwinModel(model_filepath=model_filepath)
        twinmodel.initialize_evaluation()
        romname = twinmodel.tbrom_names[0]
        fieldname = "inputPressure"

        # Batch Evaluation
        twinmodel.initialize_evaluation(field_inputs={romname: {fieldname: INPUT_SNAPSHOT}})
        batch_results = twinmodel.evaluate_batch(
            inputs_df=pd.DataFrame({"Time": [0.0, 0.1, 0.2]}),
            field_inputs={romname: {fieldname: [INPUT_SNAPSHOT, INPUT_SNAPSHOT, INPUT_SNAPSHOT]}},
        )

        # Generate snapshot from batch results
        snapshot_paths = twinmodel.generate_snapshot_batch(batch_results, romname)
        assert len(snapshot_paths) == 3

        snp0 = read_binary(snapshot_paths[0])
        snp1 = read_binary(snapshot_paths[1])
        snp2 = read_binary(snapshot_paths[2])

        assert np.isclose(max(snp0), 4.4525419095601117e-05)
        assert np.isclose(max(snp1), 4.452541222688557e-05)
        assert np.isclose(max(snp2), 4.452541222688557e-05)

        max_snp0 = max(norm_vector_field(snp0))
        max_snp1 = max(norm_vector_field(snp1))
        max_snp2 = max(norm_vector_field(snp2))

        assert np.isclose(max_snp0, batch_results["MaxDef"][0])
        assert np.isclose(max_snp1, batch_results["MaxDef"][1])
        assert np.isclose(max_snp2, batch_results["MaxDef"][2])

    def test_generate_points_with_tbrom_is_ok(self):
        model_filepath = TEST_TB_ROM12
        twinmodel = TwinModel(model_filepath=model_filepath)
        twinmodel.initialize_evaluation()
        romname = twinmodel.tbrom_names[0]

        # Generate points on disk
        points_filepath = twinmodel.generate_points(romname, True)
        points_vec = read_binary(points_filepath)
        assert points_vec.shape[0] == 313266
        assert np.isclose(points_vec[0], 0.0)
        assert np.isclose(points_vec[-1], 38.919245779058635)

        # Generate points in memory
        points_vec2 = twinmodel.generate_points(romname, False)
        assert (
            points_vec.shape[0]
            == points_vec2.reshape(
                -1,
            ).shape[0]
        )
        assert np.isclose(points_vec[0], points_vec2[0, 0])
        assert np.isclose(points_vec[-1], points_vec2[-1, -1])

        # Generate points on named selection on disk
        ns = twinmodel.get_named_selections(romname)
        points_filepath_ns = twinmodel.generate_points(romname, True, named_selection=ns[0])
        points_vec_ns = read_binary(points_filepath_ns)
        assert points_vec_ns.shape[0] == 78594
        assert np.isclose(points_vec_ns[0], 0.0)
        assert np.isclose(points_vec_ns[-1], 68.18921187292435)

        # Generate points on named selection in memory
        points_vec_ns2 = twinmodel.generate_points(romname, False, named_selection=ns[0])
        assert (
            points_vec_ns.shape[0]
            == points_vec_ns2.reshape(
                -1,
            ).shape[0]
        )
        assert np.isclose(points_vec_ns[0], points_vec_ns2[0, 0])
        assert np.isclose(points_vec_ns[-1], points_vec_ns2[-1, -1])

    def test_generate_points_with_tbrom_exceptions(self):
        model_filepath = TEST_TB_ROM9
        twinmodel = TwinModel(model_filepath=model_filepath)
        romname = "unknown"

        # Raise an exception if twin model not initialized
        try:
            twinmodel.generate_points(romname, False, "unknown")
        except TwinModelError as e:
            assert "[Initialization]" in str(e)

        twinmodel.initialize_evaluation()

        # Raise an exception if unknown rom name is given
        try:
            twinmodel.generate_points(romname, False, "unknown")
        except TwinModelError as e:
            assert "[RomName]" in str(e)

        # Raise an exception if unknown named selection is given
        romname = twinmodel.tbrom_names[0]
        try:
            twinmodel.generate_points(romname, False, "unknown")
        except TwinModelError as e:
            assert "[NamedSelection]" in str(e)

        # Raise an exception if no point file is available
        model_filepath = TEST_TB_ROM10
        twinmodel = TwinModel(model_filepath=model_filepath)
        twinmodel.initialize_evaluation()
        romname = twinmodel.tbrom_names[0]
        nslist = twinmodel.get_named_selections(romname)
        try:
            twinmodel.generate_points(romname, False, nslist[0])
        except TwinModelError as e:
            assert "[GeometryFile]" in str(e)

    def test_tbrom_getters_that_do_not_need_initialization(self):
        reinit_settings()
        model_filepath = download_file("ThermalTBROM_23R1_other.twin", "twin_files", force_download=True)
        twin = TwinModel(model_filepath=model_filepath)

        # Test rom name
        rom_name = twin.tbrom_names[0]
        assert rom_name == "ThermalROM23R1_1"

        # Test available view names
        view_names = twin.get_available_view_names(rom_name)
        assert view_names[0] == "View1"

        # Test geometry filepath
        points_filepath = twin.get_geometry_filepath(rom_name)
        assert "points.bin" in points_filepath

        # Test rom directory
        rom_dir = twin.get_rom_directory(rom_name)
        assert rom_name in rom_dir

        # Test sdk rom resources directory
        sdk_dir = twin._tbrom_resource_directory(rom_name)
        assert "resources" in sdk_dir

        # Test named selections
        ns = twin.get_named_selections(rom_name)
        assert ns[0] == "solid-part_2"

        # Test field input names
        names = twin.get_field_input_names(rom_name)
        assert names == []

    def test_tbrom_getters_exceptions_if_no_tbrom(self):
        # Raise an error if TWIN MODEL DOES NOT INCLUDE ANY TBROM
        reinit_settings()
        model_filepath = COUPLE_CLUTCHES_FILEPATH
        twin = TwinModel(model_filepath=model_filepath)

        # Test getters that do not need initialization
        try:
            twin._tbrom_resource_directory(rom_name="test")
        except TwinModelError as e:
            assert "[NoRom]" in str(e)

        try:
            twin.get_geometry_filepath(rom_name="test")
        except TwinModelError as e:
            assert "[NoRom]" in str(e)

        try:
            twin.get_available_view_names(rom_name="test")
        except TwinModelError as e:
            assert "[NoRom]" in str(e)

        try:
            twin.get_rom_directory(rom_name="test")
        except TwinModelError as e:
            assert "[NoRom]" in str(e)

        try:
            twin.get_named_selections(rom_name="test")
        except TwinModelError as e:
            assert "[NoRom]" in str(e)

        try:
            twin.get_field_input_names(rom_name="test")
        except TwinModelError as e:
            assert "[NoRom]" in str(e)

        # Test getters that need initialization
        twin.initialize_evaluation()
        try:
            twin.get_snapshot_filepath(rom_name="test")
        except TwinModelError as e:
            assert "[NoRom]" in str(e)

        try:
            twin.get_image_filepath(rom_name="test", view_name="test")
        except TwinModelError as e:
            assert "[NoRom]" in str(e)

    def test_tbrom_getters_exceptions_if_bad_rom_name(self):
        # Raise an error if getter is called with an unknown rom name
        reinit_settings()
        model_filepath = download_file("ThermalTBROM_23R1_other.twin", "twin_files")
        twin = TwinModel(model_filepath=model_filepath)
        twin.initialize_evaluation()

        # Test getters that do not need initialization
        try:
            twin._tbrom_resource_directory(rom_name="unknown")
        except TwinModelError as e:
            assert "[RomName]" in str(e)

        try:
            twin.get_geometry_filepath(rom_name="unknown")
        except TwinModelError as e:
            assert "[RomName]" in str(e)

        try:
            twin.get_available_view_names(rom_name="unknown")
        except TwinModelError as e:
            assert "[RomName]" in str(e)

        try:
            twin.get_rom_directory(rom_name="unknown")
        except TwinModelError as e:
            assert "[RomName]" in str(e)

        try:
            twin.get_named_selections(rom_name="unknown")
        except TwinModelError as e:
            assert "[RomName]" in str(e)

        try:
            twin.get_field_input_names(rom_name="unknown")
        except TwinModelError as e:
            assert "[RomName]" in str(e)

        # Test getters that need initialization
        twin.initialize_evaluation()
        try:
            twin.get_snapshot_filepath(rom_name="unknown")
        except TwinModelError as e:
            assert "[RomName]" in str(e)

        try:
            twin.get_image_filepath(rom_name="unknown", view_name="test")
        except TwinModelError as e:
            assert "[RomName]" in str(e)

    def test_tbrom_getters_exceptions_other(self):
        reinit_settings()
        model_filepath = download_file("ThermalTBROM_23R1_other.twin", "twin_files")
        twin = TwinModel(model_filepath=model_filepath)
        twin.initialize_evaluation()

        # Raise an error if IMAGE VIEW DOES NOT EXIST
        try:
            twin.get_image_filepath(rom_name=twin.tbrom_names[0], view_name="test")
        except TwinModelError as e:
            assert "[ViewName]" in str(e)

        # Raise an error if GEOMETRY POINT FILE HAS BEEN DELETED
        try:
            filepath = twin.get_geometry_filepath(rom_name=twin.tbrom_names[0])
            os.remove(filepath)
            twin.get_geometry_filepath(rom_name=twin.tbrom_names[0])
        except TwinModelError as e:
            assert "[GeometryFile]" in str(e)

    def test_tbrom_image_generation_at_initialization(self):
        reinit_settings()
        model_filepath = download_file("ThermalTBROM_23R2.twin", "twin_files")
        twin = TwinModel(model_filepath=model_filepath)
        twin.initialize_evaluation()

        fp = twin.get_image_filepath(
            rom_name=twin.tbrom_names[0],
            view_name=twin.get_available_view_names(twin.tbrom_names[0])[0],
            evaluation_time=0.0,
        )
        assert os.path.exists(fp)

    def test_tbrom_getters_warning(self):
        reinit_settings()
        model_filepath = download_file("ThermalTBROM_23R1_other.twin", "twin_files")
        twin = TwinModel(model_filepath=model_filepath)
        twin.initialize_evaluation()

        # Raise a warning if SNAPSHOT FILE AT GIVEN EVALUATION TIME DOES NOT EXIST
        twin.get_snapshot_filepath(rom_name=twin.tbrom_names[0], evaluation_time=1.234567)
        log_file = get_pytwin_log_file()
        with open(log_file, "r") as log:
            log_str = log.readlines()
        assert "[OutputSnapshotPath]" in "".join(log_str)

        # Raise a warning if IMAGE FILE AT GIVEN EVALUATION TIME DOES NOT EXIST
        twin.get_image_filepath(
            rom_name=twin.tbrom_names[0],
            view_name=twin.get_available_view_names(twin.tbrom_names[0])[0],
            evaluation_time=1.234567,
        )
        log_file = get_pytwin_log_file()
        with open(log_file, "r") as log:
            log_str = log.readlines()
        assert "[ViewFilePath]" in "".join(log_str)

    def test_tbrom_projection_errors(self):
        reinit_settings()
        model_filepath = download_file("ThermalTBROM_23R1_other.twin", "twin_files")
        twinmodel = TwinModel(model_filepath=model_filepath)
        mesh = pv.PolyData()
        romname = "unknown"

        # Raise an exception if twin model not initialized
        try:
            twinmodel.project_tbrom_on_mesh(romname, mesh, False, "unknown")
        except TwinModelError as e:
            assert "[Initialization]" in str(e)

        twinmodel.initialize_evaluation()

        # Raise an exception if unknown rom name is given
        try:
            twinmodel.project_tbrom_on_mesh(romname, mesh, False, "unknown")
        except TwinModelError as e:
            assert "[RomName]" in str(e)

        # Raise an exception as the twin considered has not output MC connected
        romname = twinmodel.tbrom_names[0]
        nslist = twinmodel.get_named_selections(romname)
        try:
            twinmodel.project_tbrom_on_mesh(romname, mesh, False, nslist[0])
        except TwinModelError as e:
            assert "[RomOutputConnection]" in str(e)

        # Raise an exception if mesh provided is not consistent
        model_filepath = download_file("ThermalTBROM_FieldInput_23R1.twin", "twin_files")
        twinmodel = TwinModel(model_filepath=model_filepath)
        twinmodel.initialize_evaluation()
        romname = twinmodel.tbrom_names[0]
        try:
            twinmodel.project_tbrom_on_mesh(romname, mesh, False, "unknown")
        except TwinModelError as e:
            assert "[PyVistaMesh]" in str(e)

        mesh = pv.read(MESH_FILE)

        # Raise an exception if unknown named selection is given
        try:
            twinmodel.project_tbrom_on_mesh(romname, mesh, False, "unknown")
        except TwinModelError as e:
            assert "[NamedSelection]" in str(e)

        # Raise an exception if interpolate is True and no points file is available
        twinmodel = TwinModel(model_filepath=model_filepath)
        twinmodel.initialize_evaluation()
        romname = twinmodel.tbrom_names[0]
        filepath = twinmodel.get_geometry_filepath(rom_name=romname)
        os.remove(filepath)
        nslist = twinmodel.get_named_selections(romname)
        try:
            twinmodel.project_tbrom_on_mesh(romname, mesh, True, nslist[0])
        except TwinModelError as e:
            assert "[GeometryFile]" in str(e)

        # Raise a warning if interpolation flag set to False and target mesh has not same size as point cloud
        twinmodel = TwinModel(model_filepath=model_filepath)
        twinmodel.initialize_evaluation()
        romname = twinmodel.tbrom_names[0]
        nslist = twinmodel.get_named_selections(romname)
        twinmodel.project_tbrom_on_mesh(romname, mesh, False, nslist[0])
        log_file = get_pytwin_log_file()
        with open(log_file, "r") as log:
            log_str = log.readlines()
        assert "Switching interpolate flag from False to True" in "".join(log_str)

        # Raise an exception if projection with masking removes all points
        model_filepath = download_file("ThermalTBROM_FieldInput_23R1.twin", "twin_files")
        twinmodel = TwinModel(model_filepath=model_filepath)
        twinmodel.initialize_evaluation()
        romname = twinmodel.tbrom_names[0]
        nslist = twinmodel.get_named_selections(romname)
        max_coord = twinmodel.generate_points(romname, on_disk=False).max()
        radius = max_coord / 10
        mesh = pv.Sphere(radius, (max_coord, max_coord, max_coord))
        try:
            twinmodel.project_tbrom_on_mesh(romname, mesh, False, nslist[0], radius=radius, strategy="mask_points")
        except TwinModelError as e:
            assert "[TbRomInterpolation]" in str(e)

        # Raise an exception if any issue occurs during projection
        model_filepath = download_file("ThermalTBROM_FieldInput_23R1.twin", "twin_files")
        twinmodel = TwinModel(model_filepath=model_filepath)
        twinmodel.initialize_evaluation()
        romname = twinmodel.tbrom_names[0]
        nslist = twinmodel.get_named_selections(romname)
        try:
            twinmodel.project_tbrom_on_mesh(romname, mesh, False, nslist[0])
        except TwinModelError as e:
            assert "MeshProjection" in str(e)

    def test_tbrom_get_output_field_errors(self):
        reinit_settings()
        romname = "unknown"
        model_filepath = COUPLE_CLUTCHES_FILEPATH
        twinmodel = TwinModel(model_filepath=model_filepath)

        # Raise an exception if no tbrom available in the twin
        try:
            twinmodel.get_tbrom_output_field(romname)
        except TwinModelError as e:
            assert "[NoRom]" in str(e)

        model_filepath = download_file("ThermalTBROM_23R1_other.twin", "twin_files")
        twinmodel = TwinModel(model_filepath=model_filepath)
        twinmodel.initialize_evaluation()

        # Raise an exception if unknown rom name is given
        try:
            twinmodel.get_tbrom_output_field(romname)
        except TwinModelError as e:
            assert "[RomName]" in str(e)

        # Raise an exception if the twin considered has not output MC connected
        twinmodel = TwinModel(model_filepath=model_filepath)
        twinmodel.initialize_evaluation()
        romname = twinmodel.tbrom_names[0]
        try:
            twinmodel.get_tbrom_output_field(romname)
        except TwinModelError as e:
            assert "[RomOutputConnection]" in str(e)

        # Raise an exception if any issue occurs during the API execution
        model_filepath = download_file("ThermalTBROM_FieldInput_23R1.twin", "twin_files")
        twinmodel = TwinModel(model_filepath=model_filepath)
        twinmodel.initialize_evaluation()
        romname = twinmodel.tbrom_names[0]
        try:
            twinmodel.get_tbrom_output_field(romname)
        except TwinModelError as e:
            assert "GetPointsData" in str(e)

    def test_tbrom_new_instantiation_without_points(self):
        model_filepath = TEST_TB_ROM3
        try:
            twinmodel = TwinModel(model_filepath=model_filepath)  # instantiation should be fine without points
            romname = twinmodel.tbrom_names[0]
            twinmodel.get_tbrom_output_field(romname)  # retrieving the output field pyvista object should raise an
            # error since there is no point file
        except TwinModelError as e:
            assert "GeometryFile" in str(e)

    def test_read_write_api(self):
        scalar_field = np.array([1.0, 2.0, 3.0, 5.0])
        write_binary(os.path.join(os.path.dirname(__file__), "data", "snapshot_scalar.bin"), scalar_field)
        vector_field = np.array([[1.0, 1.0, 0.0], [1.0, 2.0, 3.0], [5.0, 3.0, 3.0], [5.0, 5.0, 6.0]])
        write_binary(os.path.join(os.path.dirname(__file__), "data", "snapshot_vector.bin"), vector_field)
        scalar_field_read = read_binary(os.path.join(os.path.dirname(__file__), "data", "snapshot_scalar.bin"))
        vector_field_read = read_binary(os.path.join(os.path.dirname(__file__), "data", "snapshot_vector.bin"))
        assert len(scalar_field_read) is 4
        assert len(vector_field_read) is 3 * 4

    def test_snapshot_to_array_api(self):
        tensor_path = os.path.join(os.path.dirname(__file__), "data", "snapshot_tensor.bin")
        tensor_field = np.array(
            [
                [1.0, 2.0, 3.0, 5.0, 7.0, 11.0],
                [1.0, 2.0, 3.0, 5.0, 7.0, 11.0],
                [1.0, 2.0, 3.0, 5.0, 7.0, 11.0],
                [1.0, 2.0, 3.0, 5.0, 7.0, 11.0],
            ]
        )
        write_binary(tensor_path, tensor_field)
        geometry_path = os.path.join(os.path.dirname(__file__), "data", "geometry_vector.bin")
        geometry_field = np.array([[1.0, 1.0, 0.0], [1.0, 2.0, 3.0], [5.0, 3.0, 3.0], [5.0, 5.0, 6.0]])
        write_binary(geometry_path, geometry_field)
        vector_field_read = snapshot_to_array(tensor_path, geometry_path)
        assert vector_field_read.shape[0] == 4
        assert vector_field_read.shape[1] == 9

    def test_snapshot_to_array_api_mismatch(self):
        # Snapshot of length 24
        tensor_path = os.path.join(os.path.dirname(__file__), "data", "snapshot_tensor.bin")
        tensor_field = np.array(
            [
                [1.0, 2.0, 3.0, 5.0, 7.0, 11.0],
                [1.0, 2.0, 3.0, 5.0, 7.0, 11.0],
                [1.0, 2.0, 3.0, 5.0, 7.0, 11.0],
                [1.0, 2.0, 3.0, 5.0, 7.0, 11.0],
            ]
        )
        write_binary(tensor_path, tensor_field)

        # Snapshot of length 18 is not divisible by 4 points
        wrong_size_tensor = os.path.join(os.path.dirname(__file__), "data", "snapshot_wrong.bin")
        tensor_field = np.array(
            [[1.0, 2.0, 3.0, 5.0, 7.0, 11.0], [1.0, 2.0, 3.0, 5.0, 7.0, 11.0], [1.0, 2.0, 3.0, 5.0, 7.0, 11.0]]
        )
        write_binary(wrong_size_tensor, tensor_field)

        # Snapshot of length 12
        geometry_path = os.path.join(os.path.dirname(__file__), "data", "geometry_vector.bin")
        geometry_field = np.array([[1.0, 1.0, 0.0], [1.0, 2.0, 3.0], [5.0, 3.0, 3.0], [5.0, 5.0, 6.0]])
        write_binary(geometry_path, geometry_field)

        # Snapshot of length 8 is not divisible by 3
        wrong_geometry = os.path.join(os.path.dirname(__file__), "data", "geometry_wrong.bin")
        geometry_field = np.array([[1.0, 1.0], [1.0, 2.0], [5.0, 3.0], [5.0, 5.0]])
        write_binary(wrong_geometry, geometry_field)

        try:
            vector_field_read = snapshot_to_array(wrong_size_tensor, geometry_path)
        except ValueError as e:
            assert "Field snapshot length 18 must be divisible by the number of points 4." in str(e)
        try:
            vector_field_read = snapshot_to_array(tensor_field, wrong_geometry)
        except ValueError as e:
            assert "Geometry snapshot length must be divisible by 3." in str(e)

    def test_tbrom_tensor_field(self):
        model_filepath = TEST_TB_ROM_TENSOR
        [nsidslist, dimensionality, outputname, unit] = tbrom._read_settings(
            model_filepath
        )  # instantiation should be fine without points
        assert int(dimensionality[0]) is 6

    def test_tbrom_fix_bug_1168769(self):
        model_filepath = TEST_TB_ROM_NDOF
        try:
            twinmodel = TwinModel(model_filepath=model_filepath)
        except TwinModelError as e:
            assert "cannot reshape array" not in str(e)

    def test_tbrom_srb_constraints(self):
        model_filepath = TEST_TB_ROM_CONSTRAINTS
        twinmodel = TwinModel(model_filepath=model_filepath)
        romname = twinmodel.tbrom_names[0]
        twinmodel.initialize_evaluation({"Pressure_Magnitude": 5050000})
        model_snapshot = read_binary(twinmodel.get_snapshot_filepath(romname))
        eval_snapshot = twinmodel.generate_snapshot(romname, False)

        max_snp1 = max(norm_vector_field(model_snapshot))
        max_snp2 = max(norm_vector_field(eval_snapshot))
        assert np.isclose(max_snp1, max_snp2) == True

<<<<<<< HEAD
        twinmodel._tbroms[romname]._transformation = None # manually change the TBROM to remove its transformation
=======
        twinmodel._tbroms[romname]._transformation = None  # manually transform the TBROM to remove its transformation
>>>>>>> 7fecee55
        twinmodel.initialize_evaluation({"Pressure_Magnitude": 5050000})
        model_snapshot = read_binary(twinmodel.get_snapshot_filepath(romname))
        eval_snapshot = twinmodel.generate_snapshot(romname, False)

        max_snp1 = max(norm_vector_field(model_snapshot))
        max_snp2 = max(norm_vector_field(eval_snapshot))
        assert np.isclose(max_snp1, max_snp2) == False<|MERGE_RESOLUTION|>--- conflicted
+++ resolved
@@ -1432,11 +1432,7 @@
         max_snp2 = max(norm_vector_field(eval_snapshot))
         assert np.isclose(max_snp1, max_snp2) == True
 
-<<<<<<< HEAD
         twinmodel._tbroms[romname]._transformation = None # manually change the TBROM to remove its transformation
-=======
-        twinmodel._tbroms[romname]._transformation = None  # manually transform the TBROM to remove its transformation
->>>>>>> 7fecee55
         twinmodel.initialize_evaluation({"Pressure_Magnitude": 5050000})
         model_snapshot = read_binary(twinmodel.get_snapshot_filepath(romname))
         eval_snapshot = twinmodel.generate_snapshot(romname, False)
