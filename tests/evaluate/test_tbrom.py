import math
import os
import sys

import numpy as np
import pandas as pd
from pytwin import TwinModel, TwinModelError, download_file
from pytwin.evaluate.tbrom import TbRom
from pytwin.settings import get_pytwin_log_file


def reinit_settings():
    import shutil

    from pytwin.settings import reinit_settings_for_unit_tests

    reinit_settings_for_unit_tests()
    if os.path.exists(UNIT_TEST_WD):
        shutil.rmtree(UNIT_TEST_WD)
    return UNIT_TEST_WD


COUPLE_CLUTCHES_FILEPATH = os.path.join(os.path.dirname(__file__), "data", "CoupleClutches_22R2_other.twin")
DYNAROM_HX_23R1 = os.path.join(os.path.dirname(__file__), "data", "HX_scalarDRB_23R1_other.twin")
RC_HEAT_CIRCUIT_23R1 = os.path.join(os.path.dirname(__file__), "data", "RC_heat_circuit_23R1.twin")

UNIT_TEST_WD = os.path.join(os.path.dirname(__file__), "unit_test_wd")

"""
TEST_TB_ROM1
Twin with no TBROM -> nbTBROM = 0
"""
TEST_TB_ROM1 = os.path.join(os.path.dirname(__file__), "data", "twin_tbrom_1.twin")

"""
TEST_TB_ROM2
Twin with 1 TBROM and 2 input fields but no input field connected, no output field connected
-> nbTBROM = 1, NbInputField = 2, hasInputField = (False, False), hasOutputField = False
"""
TEST_TB_ROM2 = os.path.join(os.path.dirname(__file__), "data", "twin_tbrom_2.twin")

"""
TEST_TB_ROM3
Twin with 1 TBROM and 2 input fields both connected, 1 output field connected
-> nbTBROM = 1, NbInputField = 2, hasInputField = (True, True), hasOutputField = True
"""
TEST_TB_ROM3 = os.path.join(os.path.dirname(__file__), "data", "twin_tbrom_3.twin")

"""
TEST_TB_ROM4
Twin with 1 TBROM and 2 input fields, 1st partially connected, second fully connected, 1 output field connected
-> nbTBROM = 1, NbInputField = 2, hasInputField = (True, False), hasOutputField = True
"""
TEST_TB_ROM4 = os.path.join(os.path.dirname(__file__), "data", "twin_tbrom_4.twin")

"""
TEST_TB_ROM5
Twin with 1 TBROM and 1 input fields connected with error, 1 output field connected
-> nbTBROM = 1, NbInputField = 1, hasInputField = (False), hasOutputField = True
"""
TEST_TB_ROM5 = os.path.join(os.path.dirname(__file__), "data", "twin_tbrom_5.twin")

"""
TEST_TB_ROM6
Twin with 2 TBROM, 1st has no connection, second has 2 input field connected, 1 output field connected,
-> nbTBROM = 2, NbInputField = (1, 2), hasInputField = False and (True, True), hasOutputField = False and True
"""
TEST_TB_ROM6 = os.path.join(os.path.dirname(__file__), "data", "twin_tbrom_6.twin")

"""
TEST_TB_ROM7
Twin with 2 TBROM, 1st has 1 input field connected and 1 output field connected,
second has 2 input field connected with 1st field with errors, 1 output field connected
-> nbTBROM = 2, NbInputField = (1,2), hasInputField = True and (True, False), hasOutputField = True and True
"""
TEST_TB_ROM7 = os.path.join(os.path.dirname(__file__), "data", "twin_tbrom_7.twin")

"""
TEST_TB_ROM8
Twin with 2 TBROM, 1st has 1 input field connected and 1 output field connected,
second has 2 input field connected, 1 output field connected
-> nbTBROM = 2, NbInputField = (1,2), hasInputField = (True, True) and True, hasOutputField = True and True
"""
TEST_TB_ROM8 = os.path.join(os.path.dirname(__file__), "data", "twin_tbrom_8.twin")

"""
TEST_TB_ROM9
Twin with 2 TBROM, 1st has 1 input field connected and 1 output field connected with error,
second has 2 input field connected with second field with errors, 1 output field connected
-> nbTBROM = 2, NbInputField = (1,2), hasInputField = True and (True, False), hasOutputField = False and True
"""
TEST_TB_ROM9 = os.path.join(os.path.dirname(__file__), "data", "twin_tbrom_9.twin")

"""
TEST_TB_ROM10
Twin with 1 TBROM but with 3D disabled at export time -> points file not available
"""
TEST_TB_ROM10 = os.path.join(os.path.dirname(__file__), "data", "twin_tbrom_10.twin")

"""
TEST_TB_ROM11
Twin with 1 TBROM without named selection in settings
-> nbTBROM = 1, NbInputField = 0, hasInputField = False, hasOutputField = True
"""
TEST_TB_ROM11 = os.path.join(os.path.dirname(__file__), "data", "twin_no_ns.twin")

"""
TEST_TB_ROM12
Twin with 1 TBROM with two named selections in settings
-> nbTBROM = 1, NbInputField = 1, hasInputField = True, hasOutputField = True,
   named_selections = ['Group_1', 'Group_2']
"""
TEST_TB_ROM12 = os.path.join(os.path.dirname(__file__), "data", "ThermalTBROM_FieldInput_23R1.twin")

INPUT_SNAPSHOT = os.path.join(os.path.dirname(__file__), "data", "input_snapshot.bin")
INPUT_SNAPSHOT_WRONG = os.path.join(os.path.dirname(__file__), "data", "input_snapshot_wrong.bin")


def norm_vector_field(field: list):
    """Compute the norm of a vector field."""

    norm = []
    for i in range(0, int(len(field) / 3)):
        x = field[i * 3]
        y = field[i * 3 + 1]
        z = field[i * 3 + 2]
        norm.append(math.sqrt(x * x + y * y + z * z))
    return norm


class TestTbRom:
    def test_instantiate_evaluation_tbrom1(self):
        """
        TEST_TB_ROM1
        Twin with no TBROM -> nbTBROM = 0
        """
        model_filepath = TEST_TB_ROM1
        twinmodel = TwinModel(model_filepath=model_filepath)
        assert twinmodel.tbrom_count is 0

    def test_instantiate_evaluation_tbrom2(self):
        """
        TEST_TB_ROM2
        Twin with 1 TBROM and 2 input fields but no input field connected, no output field connected
        -> nbTBROM = 1, NbInputField = 2, hasInputField = (False, False), hasOutputField = False
        """
        model_filepath = TEST_TB_ROM2
        twinmodel = TwinModel(model_filepath=model_filepath)
        assert twinmodel.tbrom_count is 1
        name = twinmodel.tbrom_names[0]
        tbrom1 = twinmodel._tbroms[name]
        assert tbrom1.field_input_count is 2
        assert tbrom1._hasoutmcs is False
        assert tbrom1._hasinfmcs["inputPressure"] is False
        assert tbrom1._hasinfmcs["inputTemperature"] is False

    def test_instantiate_evaluation_tbrom3(self):
        """
        TEST_TB_ROM3
        Twin with 1 TBROM and 2 input fields both connected, 1 output field connected
        -> nbTBROM = 1, NbInputField = 2, hasInputField = (True, True), hasOutputField = True
        """
        model_filepath = TEST_TB_ROM3
        twinmodel = TwinModel(model_filepath=model_filepath)
        assert twinmodel.tbrom_count is 1
        name = twinmodel.tbrom_names[0]
        tbrom1 = twinmodel._tbroms[name]
        assert tbrom1.field_input_count is 2
        assert tbrom1._hasoutmcs is True
        assert tbrom1._hasinfmcs["inputPressure"] is True
        assert tbrom1._hasinfmcs["inputTemperature"] is True

    def test_instantiate_evaluation_tbrom4(self):
        """
        TEST_TB_ROM4
        Twin with 1 TBROM and 2 input fields, 1st partially connected, second fully connected, 1 output field connected
        -> nbTBROM = 1, NbInputField = 2, hasInputField = (True, False), hasOutputField = True
        """
        model_filepath = TEST_TB_ROM4
        twinmodel = TwinModel(model_filepath=model_filepath)
        assert twinmodel.tbrom_count is 1
        name = twinmodel.tbrom_names[0]
        tbrom1 = twinmodel._tbroms[name]
        assert tbrom1.field_input_count is 2
        assert tbrom1._hasoutmcs is True
        assert tbrom1._hasinfmcs["inputPressure"] is True
        assert tbrom1._hasinfmcs["inputTemperature"] is False

    def test_instantiate_evaluation_tbrom5(self):
        """
        TEST_TB_ROM5
        Twin with 1 TBROM and 1 input fields connected with error, 1 output field connected
        -> nbTBROM = 1, NbInputField = 1, hasInputField = (False), hasOutputField = True
        """
        model_filepath = TEST_TB_ROM5
        twinmodel = TwinModel(model_filepath=model_filepath)
        assert twinmodel.tbrom_count is 1
        name = twinmodel.tbrom_names[0]
        tbrom1 = twinmodel._tbroms[name]
        assert tbrom1.field_input_count is 1
        assert tbrom1._hasoutmcs is True
        assert tbrom1._hasinfmcs["inputTemperature"] is False

    def test_instantiate_evaluation_tbrom6(self):
        """
        TEST_TB_ROM6
        Twin with 2 TBROM, 1st has no connection, second has 2 input field connected, 1 output field connected,
        -> nbTBROM = 2, NbInputField = (1, 2), hasInputField = False and (True, True), hasOutputField = False and True
        """
        model_filepath = TEST_TB_ROM6
        twinmodel = TwinModel(model_filepath=model_filepath)
        assert twinmodel.tbrom_count is 2
        tbrom1 = twinmodel._tbroms[twinmodel.tbrom_names[0]]  # tbrom with 1 field
        tbrom2 = twinmodel._tbroms[twinmodel.tbrom_names[1]]  # tbrom with 2 field
        assert tbrom1.field_input_count is 1
        assert tbrom2.field_input_count is 2
        assert tbrom1._hasoutmcs is False
        assert tbrom1._hasinfmcs["inputTemperature"] is False
        assert tbrom2._hasoutmcs is True
        assert tbrom2._hasinfmcs["inputPressure"] is True
        assert tbrom2._hasinfmcs["inputTemperature"] is True

    def test_instantiate_evaluation_tbrom7(self):
        """
        TEST_TB_ROM7
        Twin with 2 TBROM, 1st has 1 input field connected and 1 output field connected,
        second has 2 input field connected with 1st field with errors, 1 output field connected
        -> nbTBROM = 2, NbInputField = (1,2), hasInputField = True and (True, False), hasOutputField = True and True
        """
        model_filepath = TEST_TB_ROM7
        twinmodel = TwinModel(model_filepath=model_filepath)
        assert twinmodel.tbrom_count is 2
        tbrom1 = twinmodel._tbroms[twinmodel.tbrom_names[0]]  # tbrom with 1 field
        tbrom2 = twinmodel._tbroms[twinmodel.tbrom_names[1]]  # tbrom with 2 fields
        assert tbrom1.field_input_count is 1
        assert tbrom2.field_input_count is 2
        assert tbrom1._hasoutmcs is True
        assert tbrom1._hasinfmcs["inputTemperature"] is True
        assert tbrom2._hasoutmcs is True
        assert tbrom2._hasinfmcs["inputPressure"] is True
        assert tbrom2._hasinfmcs["inputTemperature"] is False

    def test_instantiate_evaluation_tbrom8(self):
        """
        TEST_TB_ROM8
        Twin with 2 TBROM, 1st has 1 input field connected and 1 output field connected,
        second has 2 input field connected, 1 output field connected
        -> nbTBROM = 2, NbInputField = (1,2), hasInputField = (True, True) and True, hasOutputField = True and True
        """
        model_filepath = TEST_TB_ROM8
        twinmodel = TwinModel(model_filepath=model_filepath)
        assert twinmodel.tbrom_count is 2
        tbrom1 = twinmodel._tbroms[twinmodel.tbrom_names[0]]  # tbrom with 1 field
        tbrom2 = twinmodel._tbroms[twinmodel.tbrom_names[1]]  # tbrom with 2 fields
        assert tbrom1.field_input_count is 1
        assert tbrom2.field_input_count is 2
        assert tbrom1._hasoutmcs is True
        assert tbrom1._hasinfmcs["inputTemperature"] is True
        assert tbrom2._hasoutmcs is True
        assert tbrom2._hasinfmcs["inputPressure"] is True  # pressure
        assert tbrom2._hasinfmcs["inputTemperature"] is True  # temperature

    def test_instantiate_evaluation_tbrom9(self):
        """
        TEST_TB_ROM9
        Twin with 2 TBROM, 1st has 1 input field connected and 1 output field connected with error,
        second has 2 input field connected with second field with errors, 1 output field connected
        -> nbTBROM = 2, NbInputField = (1,2), hasInputField = True and (True, False), hasOutputField = False and True
        """
        model_filepath = TEST_TB_ROM9
        twinmodel = TwinModel(model_filepath=model_filepath)
        assert twinmodel.tbrom_count is 2
        tbrom1 = twinmodel._tbroms[twinmodel.tbrom_names[0]]  # tbrom with 1 field
        tbrom2 = twinmodel._tbroms[twinmodel.tbrom_names[1]]  # tbrom with 2 fields
        assert tbrom1.field_input_count is 1
        assert tbrom2.field_input_count is 2
        assert tbrom1._hasoutmcs is False
        assert tbrom1._hasinfmcs["inputTemperature"] is True
        assert tbrom2._hasoutmcs is True
        assert tbrom2._hasinfmcs["inputPressure"] is True  # pressure
        assert tbrom2._hasinfmcs["inputTemperature"] is False  # temperature

    def test_instantiate_evaluation_tbrom11(self):
        """
        TEST_TB_ROM11
        Twin with 1 TBROM without named selection in settings
        -> nbTBROM = 1, NbInputField = 0, hasInputField = False, hasOutputField = True
        """
        model_filepath = TEST_TB_ROM11
        twinmodel = TwinModel(model_filepath=model_filepath)
        assert twinmodel.tbrom_count is 1
        tbrom1 = twinmodel._tbroms[twinmodel.tbrom_names[0]]
        assert tbrom1.field_input_count is 0
        assert tbrom1._hasoutmcs is True
        assert twinmodel.get_named_selections(twinmodel.tbrom_names[0]) == []

    def test_instantiate_evaluation_tbrom12(self):
        """
        TEST_TB_ROM12
        Twin with 1 TBROM with two named selections in settings
        -> nbTBROM = 1, NbInputField = 1, hasInputField = True, hasOutputField = True,
        named_selections = ['Group_1', 'Group_2']
        """
        model_filepath = TEST_TB_ROM12
        twinmodel = TwinModel(model_filepath=model_filepath)
        assert twinmodel.tbrom_count is 1
        tbrom1 = twinmodel._tbroms[twinmodel.tbrom_names[0]]
        assert tbrom1.field_input_count is 1
        assert tbrom1._hasoutmcs is True
        assert tbrom1._hasinfmcs["inputTemperature"] is True
        assert twinmodel.get_named_selections(twinmodel.tbrom_names[0]) == ["Group_1", "Group_2"]

    def test_initialize_evaluation_with_input_field_is_ok(self):
        model_filepath = TEST_TB_ROM3
        twinmodel = TwinModel(model_filepath=model_filepath)
        romname = twinmodel.tbrom_names[0]
        twinmodel.initialize_evaluation(field_inputs={romname: {"inputPressure": INPUT_SNAPSHOT}})
        assert np.isclose(twinmodel.inputs["inputPressure_mode_0"], 18922.18290547577)
        assert np.isclose(twinmodel.inputs["inputPressure_mode_1"], -1303.3367783414574)
        assert np.isclose(twinmodel.outputs["outField_mode_1"], -0.007815295084108557)
        assert np.isclose(twinmodel.outputs["outField_mode_2"], -0.0019136501347937662)
        assert np.isclose(twinmodel.outputs["outField_mode_3"], 0.0007345769427744131)

    def test_initialize_evaluation_with_input_field_exceptions(self):
        """
        Test with TEST_TB_ROM3
        Twin with 1 TBROM and 2 input fields both connected, 1 output field connected
        -> nbTBROM = 1, NbInputField = 2, hasInputField = (True, True), hasOutputField = True
        """
        model_filepath = TEST_TB_ROM3
        twinmodel = TwinModel(model_filepath=model_filepath)

        # Raise an exception if provided rom name is not valid
        try:
            twinmodel.initialize_evaluation(field_inputs={"unknown_rom": {"unknown_infield": INPUT_SNAPSHOT}})
        except TwinModelError as e:
            assert "[RomName]" in str(e)

        # Raise an exception if provided field input name is not valid
        try:
            twinmodel.initialize_evaluation(
                field_inputs={twinmodel.tbrom_names[0]: {"unknown_infield": INPUT_SNAPSHOT}}
            )
        except TwinModelError as e:
            assert "[FieldName]" in str(e)

        # Raise an exception if provided snapshot path is None
        romname = twinmodel.tbrom_names[0]
        fieldname = "inputPressure"
        try:
            twinmodel.initialize_evaluation(field_inputs={romname: {fieldname: None}})
        except TwinModelError as e:
            assert "[InputSnapshotNone]" in str(e)

        # Raise an exception if provided snapshot path does not exist
        try:
            twinmodel.initialize_evaluation(field_inputs={romname: {fieldname: "unknown_snapshot_path"}})
            # exist
        except TwinModelError as e:
            assert "[InputSnapshotPath]" in str(e)

        # Raise en exception if provided snapshot has the wrong size
        try:
            twinmodel.initialize_evaluation(field_inputs={romname: {fieldname: INPUT_SNAPSHOT_WRONG}})
        except TwinModelError as e:
            assert "[InputSnapshotSize]" in str(e)

        """
        TEST_TB_ROM5
        Twin with 1 TBROM and 1 input fields connected with error, 1 output field connected
        -> nbTBROM = 1, NbInputField = 1, hasInputField = (False), hasOutputField = True
        """
        model_filepath = TEST_TB_ROM5
        twinmodel = TwinModel(model_filepath=model_filepath)

        # Raise an exception if field input is not connected.
        romname = twinmodel.tbrom_names[0]
        fieldname = "inputTemperature"
        try:
            twinmodel.initialize_evaluation(field_inputs={romname: {fieldname: INPUT_SNAPSHOT}})
        except TwinModelError as e:
            assert "[RomInputConnection]" in str(e)

    def test_evaluate_step_by_step_with_input_field_is_ok(self):
        model_filepath = TEST_TB_ROM3
        twinmodel = TwinModel(model_filepath=model_filepath)
        romname = twinmodel.tbrom_names[0]
        fieldname = "inputPressure"

        # Step t=0.0s
        twinmodel.initialize_evaluation(field_inputs={romname: {fieldname: INPUT_SNAPSHOT}})
        assert np.isclose(twinmodel.inputs["inputPressure_mode_0"], 18922.18290547577)
        assert np.isclose(twinmodel.inputs["inputPressure_mode_1"], -1303.3367783414574)
        assert np.isclose(twinmodel.outputs["outField_mode_1"], -0.007815295084108557)
        assert np.isclose(twinmodel.outputs["outField_mode_2"], -0.0019136501347937662)
        assert np.isclose(twinmodel.outputs["outField_mode_3"], 0.0007345769427744131)
        assert np.isclose(twinmodel.outputs["MaxDef"], 5.0352056308720146e-05)

        # Step t=0.1s
        twinmodel.evaluate_step_by_step(step_size=0.1, field_inputs={romname: {fieldname: INPUT_SNAPSHOT}})
        assert np.isclose(twinmodel.inputs["inputPressure_mode_0"], 18922.18290547577)
        assert np.isclose(twinmodel.inputs["inputPressure_mode_1"], -1303.3367783414574)
        assert np.isclose(twinmodel.outputs["outField_mode_1"], -0.007815295084108557)
        assert np.isclose(twinmodel.outputs["outField_mode_2"], -0.0019136501347937662)
        assert np.isclose(twinmodel.outputs["outField_mode_3"], 0.0007345769427744131)
        assert np.isclose(twinmodel.outputs["MaxDef"], 5.0352056308720146e-05)

        # Step t=0.2s
        twinmodel.evaluate_step_by_step(step_size=0.1, field_inputs={romname: {fieldname: INPUT_SNAPSHOT}})
        assert np.isclose(twinmodel.inputs["inputPressure_mode_0"], 18922.18290547577)
        assert np.isclose(twinmodel.inputs["inputPressure_mode_1"], -1303.3367783414574)
        assert np.isclose(twinmodel.outputs["outField_mode_1"], -0.007815295084108557)
        assert np.isclose(twinmodel.outputs["outField_mode_2"], -0.0019136501347937662)
        assert np.isclose(twinmodel.outputs["outField_mode_3"], 0.0007345769427744131)
        assert np.isclose(twinmodel.outputs["MaxDef"], 5.0352056308720146e-05)

    def test_evaluate_step_by_step_with_input_field_exceptions(self):
        model_filepath = TEST_TB_ROM3
        twinmodel = TwinModel(model_filepath=model_filepath)
        twinmodel.initialize_evaluation()

        # Raise an exception if provided rom name is not valid
        romname = "unknown"
        fieldname = "unknown"
        try:
            twinmodel.evaluate_step_by_step(step_size=0.1, field_inputs={romname: {fieldname: INPUT_SNAPSHOT}})
        except TwinModelError as e:
            assert "[RomName]" in str(e)

        # Raise en exception if provided input field name is not valid
        romname = twinmodel.tbrom_names[0]
        fieldname = "unknown"
        try:
            twinmodel.evaluate_step_by_step(step_size=0.1, field_inputs={romname: {fieldname: INPUT_SNAPSHOT}})
        except TwinModelError as e:
            assert "[FieldName]" in str(e)

        # Raise en exception if provided snapshot path is None
        romname = twinmodel.tbrom_names[0]
        fieldname = twinmodel.get_field_input_names(romname)[0]
        try:
            twinmodel.evaluate_step_by_step(step_size=0.1, field_inputs={romname: {fieldname: None}})
        except TwinModelError as e:
            assert "[InputSnapshotNone]" in str(e)

        # Raise en exception if provided snapshot path does not exist
        try:
            twinmodel.evaluate_step_by_step(step_size=0.1, field_inputs={romname: {fieldname: "unknown_path"}})
        except TwinModelError as e:
            assert "[InputSnapshotPath]" in str(e)

        # Raise an exception if provided snapshot has wrong size
        try:
            twinmodel.evaluate_step_by_step(step_size=0.1, field_inputs={romname: {fieldname: INPUT_SNAPSHOT_WRONG}})
        except TwinModelError as e:
            assert "[InputSnapshotSize]" in str(e)

        # Raise an exception if provided field input is not connected
        model_filepath = TEST_TB_ROM5
        twinmodel = TwinModel(model_filepath=model_filepath)
        twinmodel.initialize_evaluation()
        romname = twinmodel.tbrom_names[0]
        fieldname = "inputTemperature"
        try:
            twinmodel.evaluate_step_by_step(step_size=0.1, field_inputs={romname: {fieldname: INPUT_SNAPSHOT}})
        except TwinModelError as e:
            assert "[RomInputConnection]" in str(e)

    def test_evaluate_batch_with_input_field_is_ok(self):
        model_filepath = TEST_TB_ROM3
        twinmodel = TwinModel(model_filepath=model_filepath)
        twinmodel.initialize_evaluation()
        romname = twinmodel.tbrom_names[0]
        fieldname = "inputPressure"

        # Step t=0.0s
        twinmodel.initialize_evaluation(field_inputs={romname: {fieldname: INPUT_SNAPSHOT}})
        assert np.isclose(twinmodel.inputs["inputPressure_mode_0"], 18922.18290547577)
        assert np.isclose(twinmodel.inputs["inputPressure_mode_1"], -1303.3367783414574)
        assert np.isclose(twinmodel.outputs["outField_mode_1"], -0.007815295084108557)
        assert np.isclose(twinmodel.outputs["outField_mode_2"], -0.0019136501347937662)
        assert np.isclose(twinmodel.outputs["outField_mode_3"], 0.0007345769427744131)
        assert np.isclose(twinmodel.outputs["MaxDef"], 5.0352056308720146e-05)

        batch_results = twinmodel.evaluate_batch(
            inputs_df=pd.DataFrame({"Time": [0.0, 0.1, 0.2]}),
            field_inputs={romname: {fieldname: [INPUT_SNAPSHOT, INPUT_SNAPSHOT, INPUT_SNAPSHOT]}},
        )

        assert np.isclose(batch_results["outField_mode_1"][0], -0.007815295084108557)
        assert np.isclose(batch_results["outField_mode_1"][1], -0.007815295084108557)
        assert np.isclose(batch_results["outField_mode_1"][2], -0.007815295084108557)

        assert np.isclose(batch_results["outField_mode_2"][0], -0.0019136501347937662)
        assert np.isclose(batch_results["outField_mode_2"][1], -0.0019136563369488168)
        assert np.isclose(batch_results["outField_mode_2"][2], -0.0019136563369488168)

        assert np.isclose(batch_results["outField_mode_3"][0], 0.0007345769427744131)
        assert np.isclose(batch_results["outField_mode_3"][1], 0.0007345833149719503)
        assert np.isclose(batch_results["outField_mode_3"][2], 0.0007345833149719503)

        assert np.isclose(batch_results["MaxDef"][0], 5.0352056308720146e-05)
        assert np.isclose(batch_results["MaxDef"][1], 5.035206128408094e-05)
        assert np.isclose(batch_results["MaxDef"][2], 5.035206128408094e-05)

    def test_evaluate_batch_with_input_field_exceptions(self):
        model_filepath = TEST_TB_ROM3
        twinmodel = TwinModel(model_filepath=model_filepath)
        twinmodel.initialize_evaluation()

        # Raise an exception if provided rom name is not valid
        romname = "unknown"
        fieldname = "unknown"
        try:
            twinmodel.evaluate_batch(
                inputs_df=pd.DataFrame({"Time": [0.0, 1.0]}), field_inputs={romname: {fieldname: None}}
            )
        except TwinModelError as e:
            assert "[RomName]" in str(e)

        # Raise en exception if provided input field name is not valid
        romname = twinmodel.tbrom_names[0]
        fieldname = "unknown"
        try:
            twinmodel.evaluate_batch(
                inputs_df=pd.DataFrame({"Time": [0.0, 1.0]}), field_inputs={romname: {fieldname: []}}
            )
        except TwinModelError as e:
            assert "[FieldName]" in str(e)

        # Raise en exception if provided snapshot path is None
        romname = twinmodel.tbrom_names[0]
        fieldname = twinmodel.get_field_input_names(romname)[0]
        try:
            twinmodel.evaluate_batch(
                inputs_df=pd.DataFrame({"Time": [0.0, 1.0]}), field_inputs={romname: {fieldname: None}}
            )
        except TwinModelError as e:
            assert "[InputSnapshotNone]" in str(e)

        # Raise en exception if provided not as many snapshot paths as time instants
        try:
            twinmodel.evaluate_batch(
                inputs_df=pd.DataFrame({"Time": [0.0, 1.0]}), field_inputs={romname: {fieldname: ["", "", ""]}}
            )
        except TwinModelError as e:
            assert "[InputSnapshotCount]" in str(e)

        try:
            twinmodel.evaluate_batch(
                inputs_df=pd.DataFrame({"Time": [0.0, 1.0]}), field_inputs={romname: {fieldname: [""]}}
            )
        except TwinModelError as e:
            assert "[InputSnapshotCount]" in str(e)

        # Raise an exception if provided snapshot path does not exist
        try:
            twinmodel.evaluate_batch(
                inputs_df=pd.DataFrame({"Time": [0.0, 1.0]}),
                field_inputs={romname: {fieldname: ["unknown", "unknown"]}},
            )
        except TwinModelError as e:
            assert "[InputSnapshotPath]" in str(e)

        # Raise an exception if provided snapshot has wrong size
        try:
            twinmodel.evaluate_batch(
                inputs_df=pd.DataFrame({"Time": [0.0, 1.0]}),
                field_inputs={romname: {fieldname: [INPUT_SNAPSHOT_WRONG, INPUT_SNAPSHOT_WRONG]}},
            )
        except TwinModelError as e:
            assert "[InputSnapshotSize]" in str(e)

        # Raise en exception if provided snapshot path is not a list
        try:
            twinmodel.evaluate_batch(
                inputs_df=pd.DataFrame({"Time": [0.0, 1.0]}), field_inputs={romname: {fieldname: INPUT_SNAPSHOT}}
            )
        except TwinModelError as e:
            assert "[InputSnapshotList]" in str(e)

        # Raise an exception if provided field input is not connected
        model_filepath = TEST_TB_ROM5
        twinmodel = TwinModel(model_filepath=model_filepath)
        twinmodel.initialize_evaluation()
        romname = twinmodel.tbrom_names[0]
        fieldname = "inputTemperature"
        try:
            twinmodel.evaluate_batch(
                inputs_df=pd.DataFrame({"Time": [0.0, 1.0]}),
                field_inputs={romname: {fieldname: [INPUT_SNAPSHOT, INPUT_SNAPSHOT]}},
            )
        except TwinModelError as e:
            assert "[RomInputConnection]" in str(e)

    def test_generate_snapshot_with_tbrom_is_ok(self):
        model_filepath = TEST_TB_ROM9
        twinmodel = TwinModel(model_filepath=model_filepath)
        twinmodel.initialize_evaluation()
        romname = twinmodel.tbrom_names[1]

        # Generate snapshot on disk
        snp_filepath = twinmodel.generate_snapshot(romname, True)
        snp_vec_on_disk = TbRom._read_binary(snp_filepath)
        assert len(snp_vec_on_disk) == 313266
        assert np.isclose(snp_vec_on_disk[0], 1.7188266861184398e-05)
        assert np.isclose(snp_vec_on_disk[-1], -1.3100502753567515e-05)

        # Generate snapshot in memory
        snp_vec_in_memory = twinmodel.generate_snapshot(romname, False)
        assert len(snp_vec_in_memory) == len(snp_vec_on_disk)
        assert np.isclose(snp_vec_on_disk[0], snp_vec_in_memory[0])
        assert np.isclose(snp_vec_on_disk[-1], snp_vec_in_memory[-1])

        # Generate snapshot gives same results as twin_model probe
        max_snp = max(norm_vector_field(snp_vec_in_memory))
        assert np.isclose(max_snp, twinmodel.outputs["MaxDef"])

        # Generate snapshot on named selection
        # TODO LUCAS - Use another twin model with named selection smaller than whole model
        ns = twinmodel.get_named_selections(romname)
        snp_vec_ns = twinmodel.generate_snapshot(romname, False, named_selection=ns[0])
        assert len(snp_vec_ns) == 313266
        assert np.isclose(snp_vec_ns[0], 1.7188266861184398e-05)
        assert np.isclose(snp_vec_ns[-1], -1.3100502753567515e-05)

    def test_generate_snapshot_on_named_selection_with_tbrom_is_ok(self):
        model_filepath = TEST_TB_ROM12
        twinmodel = TwinModel(model_filepath=model_filepath)
        twinmodel.initialize_evaluation()
        romname = twinmodel.tbrom_names[0]

        # Generate snapshot on named selection
        ns = twinmodel.get_named_selections(romname)
        snp_vec_ns = twinmodel.generate_snapshot(romname, False, named_selection=ns[0])
        assert len(snp_vec_ns) == 78594
        if sys.platform != "linux":
            # TODO - Fix BUG881733
            assert np.isclose(snp_vec_ns[0], 1.7188266859172047e-05)
            assert np.isclose(snp_vec_ns[-1], -1.5316792773713332e-05)

    def test_generate_snapshot_with_tbrom_exceptions(self):
        model_filepath = TEST_TB_ROM9
        twinmodel = TwinModel(model_filepath=model_filepath)
        romname = "unknown"

        # Raise an exception if twin model has not been initialized
        try:
            twinmodel.generate_snapshot(romname, False)
        except TwinModelError as e:
            assert "[Initialization]" in str(e)

        # Raise an exception if rom name is unknown
        twinmodel.initialize_evaluation()
        try:
            twinmodel.generate_snapshot(romname, False)
        except TwinModelError as e:
            assert "[RomName]" in str(e)

        # Raise an exception if tbrom output is not connected
        romname = twinmodel.tbrom_names[1]
        try:
            twinmodel.generate_snapshot(romname, False)
        except TwinModelError as e:
            assert "[RomOutputConnection]" in str(e)

        # Raise en exception if named selection does not exist
        try:
            twinmodel.generate_snapshot(romname, False, "unknown")
        except TwinModelError as e:
            assert "[NamedSelection]" in str(e)

    def test_generate_snapshot_batch_with_tbrom_is_ok(self):
        model_filepath = TEST_TB_ROM3
        twinmodel = TwinModel(model_filepath=model_filepath)
        twinmodel.initialize_evaluation()
        romname = twinmodel.tbrom_names[0]
        fieldname = "inputPressure"

        # Batch Evaluation
        twinmodel.initialize_evaluation(field_inputs={romname: {fieldname: INPUT_SNAPSHOT}})
        batch_results = twinmodel.evaluate_batch(
            inputs_df=pd.DataFrame({"Time": [0.0, 0.1, 0.2]}),
            field_inputs={romname: {fieldname: [INPUT_SNAPSHOT, INPUT_SNAPSHOT, INPUT_SNAPSHOT]}},
        )

        # Generate snapshot from batch results
        snapshot_paths = twinmodel.generate_snapshot_batch(batch_results, romname)
        assert len(snapshot_paths) == 3

        snp0 = twinmodel._tbroms[romname]._read_binary(snapshot_paths[0])
        snp1 = twinmodel._tbroms[romname]._read_binary(snapshot_paths[1])
        snp2 = twinmodel._tbroms[romname]._read_binary(snapshot_paths[2])

        assert np.isclose(max(snp0), 4.4525419095601117e-05)
        assert np.isclose(max(snp1), 4.452541222688557e-05)
        assert np.isclose(max(snp2), 4.452541222688557e-05)

        max_snp0 = max(norm_vector_field(snp0))
        max_snp1 = max(norm_vector_field(snp1))
        max_snp2 = max(norm_vector_field(snp2))

        assert np.isclose(max_snp0, batch_results["MaxDef"][0])
        assert np.isclose(max_snp1, batch_results["MaxDef"][1])
        assert np.isclose(max_snp2, batch_results["MaxDef"][2])

    def test_generate_points_with_tbrom_is_ok(self):
        model_filepath = TEST_TB_ROM12
        twinmodel = TwinModel(model_filepath=model_filepath)
        twinmodel.initialize_evaluation()
        romname = twinmodel.tbrom_names[0]

        # Generate points on disk
        points_filepath = twinmodel.generate_points(romname, True)
        points_vec = TbRom._read_binary(points_filepath)
        assert len(points_vec) == 313266
        assert np.isclose(points_vec[0], 0.0)
        assert np.isclose(points_vec[-1], 38.919245779058635)

        # Generate points in memory
        points_vec2 = twinmodel.generate_points(romname, False)
        assert len(points_vec) == len(points_vec2)
        assert np.isclose(points_vec[0], points_vec2[0])
        assert np.isclose(points_vec[-1], points_vec2[-1])

        # Generate points on named selection on disk
        ns = twinmodel.get_named_selections(romname)
        points_filepath_ns = twinmodel.generate_points(romname, True, named_selection=ns[0])
        points_vec_ns = TbRom._read_binary(points_filepath_ns)
        assert len(points_vec_ns) == 78594
        assert np.isclose(points_vec_ns[0], 0.0)
        assert np.isclose(points_vec_ns[-1], 68.18921187292435)

        # Generate points on named selection in memory
        points_vec_ns2 = twinmodel.generate_points(romname, False, named_selection=ns[0])
        assert len(points_vec_ns) == len(points_vec_ns2)
        assert np.isclose(points_vec_ns[0], points_vec_ns2[0])
        assert np.isclose(points_vec_ns[-1], points_vec_ns2[-1])

    def test_generate_points_with_tbrom_exceptions(self):
        model_filepath = TEST_TB_ROM9
        twinmodel = TwinModel(model_filepath=model_filepath)
        romname = "unknown"

        # Raise an exception if twin model not initialized
        try:
            twinmodel.generate_points(romname, False, "unknown")
        except TwinModelError as e:
            assert "[Initialization]" in str(e)

        twinmodel.initialize_evaluation()

        # Raise an exception if unknown rom name is given
        try:
            twinmodel.generate_points(romname, False, "unknown")
        except TwinModelError as e:
            assert "[RomName]" in str(e)

        # Raise an exception if unknown named selection is given
        romname = twinmodel.tbrom_names[0]
        try:
            twinmodel.generate_points(romname, False, "unknown")
        except TwinModelError as e:
            assert "[NamedSelection]" in str(e)

        # Raise an exception if no point file is available
        model_filepath = TEST_TB_ROM10
        twinmodel = TwinModel(model_filepath=model_filepath)
        twinmodel.initialize_evaluation()
        romname = twinmodel.tbrom_names[0]
        nslist = twinmodel.get_named_selections(romname)
        try:
            twinmodel.generate_points(romname, False, nslist[0])
        except TwinModelError as e:
            assert "[GeometryFile]" in str(e)

    def test_tbrom_getters_that_do_not_need_initialization(self):
        reinit_settings()
        model_filepath = download_file("ThermalTBROM_23R1_other.twin", "twin_files", force_download=True)
        twin = TwinModel(model_filepath=model_filepath)

        # Test rom name
        rom_name = twin.tbrom_names[0]
        assert rom_name == "ThermalROM23R1_1"

        # Test available view names
        view_names = twin.get_available_view_names(rom_name)
        assert view_names[0] == "View1"

        # Test geometry filepath
        points_filepath = twin.get_geometry_filepath(rom_name)
        assert "points.bin" in points_filepath

        # Test rom directory
        rom_dir = twin.get_rom_directory(rom_name)
        assert rom_name in rom_dir

        # Test sdk rom resources directory
        sdk_dir = twin._tbrom_resource_directory(rom_name)
        assert "resources" in sdk_dir

        # Test named selections
        ns = twin.get_named_selections(rom_name)
        assert ns[0] == "solid-part_2"

        # Test field input names
        names = twin.get_field_input_names(rom_name)
        assert names == []

    def test_tbrom_getters_exceptions_if_no_tbrom(self):
        # Raise an error if TWIN MODEL DOES NOT INCLUDE ANY TBROM
        reinit_settings()
        model_filepath = COUPLE_CLUTCHES_FILEPATH
        twin = TwinModel(model_filepath=model_filepath)

        # Test getters that do not need initialization
        try:
            twin._tbrom_resource_directory(rom_name="test")
        except TwinModelError as e:
            assert "[NoRom]" in str(e)

        try:
            twin.get_geometry_filepath(rom_name="test")
        except TwinModelError as e:
            assert "[NoRom]" in str(e)

        try:
            twin.get_available_view_names(rom_name="test")
        except TwinModelError as e:
            assert "[NoRom]" in str(e)

        try:
            twin.get_rom_directory(rom_name="test")
        except TwinModelError as e:
            assert "[NoRom]" in str(e)

        try:
            twin.get_named_selections(rom_name="test")
        except TwinModelError as e:
            assert "[NoRom]" in str(e)

        try:
            twin.get_field_input_names(rom_name="test")
        except TwinModelError as e:
            assert "[NoRom]" in str(e)

        # Test getters that need initialization
        twin.initialize_evaluation()
        try:
            twin.get_snapshot_filepath(rom_name="test")
        except TwinModelError as e:
            assert "[NoRom]" in str(e)

        try:
            twin.get_image_filepath(rom_name="test", view_name="test")
        except TwinModelError as e:
            assert "[NoRom]" in str(e)

    def test_tbrom_getters_exceptions_if_bad_rom_name(self):
        # Raise an error if getter is called with an unknown rom name
        reinit_settings()
        model_filepath = download_file("ThermalTBROM_23R1_other.twin", "twin_files")
        twin = TwinModel(model_filepath=model_filepath)
        twin.initialize_evaluation()

        # Test getters that do not need initialization
        try:
            twin._tbrom_resource_directory(rom_name="unknown")
        except TwinModelError as e:
            assert "[RomName]" in str(e)

        try:
            twin.get_geometry_filepath(rom_name="unknown")
        except TwinModelError as e:
            assert "[RomName]" in str(e)

        try:
            twin.get_available_view_names(rom_name="unknown")
        except TwinModelError as e:
            assert "[RomName]" in str(e)

        try:
            twin.get_rom_directory(rom_name="unknown")
        except TwinModelError as e:
            assert "[RomName]" in str(e)

        try:
            twin.get_named_selections(rom_name="unknown")
        except TwinModelError as e:
            assert "[RomName]" in str(e)

        try:
            twin.get_field_input_names(rom_name="unknown")
        except TwinModelError as e:
            assert "[RomName]" in str(e)

        # Test getters that need initialization
        twin.initialize_evaluation()
        try:
            twin.get_snapshot_filepath(rom_name="unknown")
        except TwinModelError as e:
            assert "[RomName]" in str(e)

        try:
            twin.get_image_filepath(rom_name="unknown", view_name="test")
        except TwinModelError as e:
            assert "[RomName]" in str(e)

    def test_tbrom_getters_exceptions_other(self):
        reinit_settings()
        model_filepath = download_file("ThermalTBROM_23R1_other.twin", "twin_files")
        twin = TwinModel(model_filepath=model_filepath)
        twin.initialize_evaluation()

        # Raise an error if IMAGE VIEW DOES NOT EXIST
        try:
            twin.get_image_filepath(rom_name=twin.tbrom_names[0], view_name="test")
        except TwinModelError as e:
            assert "[ViewName]" in str(e)

        # Raise an error if GEOMETRY POINT FILE HAS BEEN DELETED
        try:
            filepath = twin.get_geometry_filepath(rom_name=twin.tbrom_names[0])
            os.remove(filepath)
            twin.get_geometry_filepath(rom_name=twin.tbrom_names[0])
        except TwinModelError as e:
            assert "[GeometryFile]" in str(e)

    def test_tbrom_image_generation_at_initialization(self):
        reinit_settings()
<<<<<<< HEAD
        model_filepath = os.path.join(os.path.dirname(__file__), "data", "ThermalTBROM_23R2.twin")
=======
        model_filepath = download_file("ThermalTBROM_23R2.twin", "twin_files")
>>>>>>> 3ed57d2d
        twin = TwinModel(model_filepath=model_filepath)
        twin.initialize_evaluation()

        fp = twin.get_image_filepath(
            rom_name=twin.tbrom_names[0],
            view_name=twin.get_available_view_names(twin.tbrom_names[0])[0],
            evaluation_time=0.0,
        )
        assert os.path.exists(fp)

    def test_tbrom_getters_warning(self):
        reinit_settings()
        model_filepath = download_file("ThermalTBROM_23R1_other.twin", "twin_files")
        twin = TwinModel(model_filepath=model_filepath)
        twin.initialize_evaluation()

        # Raise a warning if SNAPSHOT FILE AT GIVEN EVALUATION TIME DOES NOT EXIST
        twin.get_snapshot_filepath(rom_name=twin.tbrom_names[0], evaluation_time=1.234567)
        log_file = get_pytwin_log_file()
        with open(log_file, "r") as log:
            log_str = log.readlines()
        assert "[OutputSnapshotPath]" in "".join(log_str)

        # Raise a warning if IMAGE FILE AT GIVEN EVALUATION TIME DOES NOT EXIST
        twin.get_image_filepath(
            rom_name=twin.tbrom_names[0],
            view_name=twin.get_available_view_names(twin.tbrom_names[0])[0],
            evaluation_time=1.234567,
        )
        log_file = get_pytwin_log_file()
        with open(log_file, "r") as log:
            log_str = log.readlines()
        assert "[ViewFilePath]" in "".join(log_str)<|MERGE_RESOLUTION|>--- conflicted
+++ resolved
@@ -928,11 +928,7 @@
 
     def test_tbrom_image_generation_at_initialization(self):
         reinit_settings()
-<<<<<<< HEAD
-        model_filepath = os.path.join(os.path.dirname(__file__), "data", "ThermalTBROM_23R2.twin")
-=======
         model_filepath = download_file("ThermalTBROM_23R2.twin", "twin_files")
->>>>>>> 3ed57d2d
         twin = TwinModel(model_filepath=model_filepath)
         twin.initialize_evaluation()
 
