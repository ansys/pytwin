""".. _ref_example_heatExchangerRS:

Parametric twin evaluation of a response surface ROM
----------------------------------------------------
This example shows how you can use PyTwin to load and evaluate a twin model
and simulate multiple parametric variations. The model is based on a
response surface ROM created from a steady state thermal model of a heat
exchanger. The inputs are the minimum and maximum heat flows on the inner face.
The outputs are the inner temperature and the temperatures from three
temperature probes within the solid and outer temperature. The model is tested
against different input values to evaluate the corresponding temperature responses.
"""

###############################################################################
# .. image:: /_static/heatExchangerRS.png
#   :width: 400pt
#   :align: center

# sphinx_gallery_thumbnail_path = '_static/heatExchangerRS.png'

###############################################################################
# Perform required imports
# ~~~~~~~~~~~~~~~~~~~~~~~~
# Perform required imports, which include downloading and importing the input files.

import matplotlib.pyplot as plt
import numpy
import pandas as pd
from pytwin import TwinModel, download_file

twin_file = download_file("HeatExchangerRS_23R1_other.twin", "twin_files")

###############################################################################
# Define inputs and simulation settings
# ~~~~~~~~~~~~~~~~~~~~~~~~~~~~~~~~~~~~~
# Define the inputs and simulation settings.

heat_flow_min = 0.0
heat_flow_max = 50000.0
step = 50.0

###############################################################################
# Define auxiliary functions
# ~~~~~~~~~~~~~~~~~~~~~~~~~~
# Define auxiliary functions for comparing and plotting the results from
# different input values evaluated on the twin model.


def plot_result_comparison(results: pd.DataFrame):
    """Compare the results obtained from the different input values evaluated on
    the twin model. The results datasets are provided as Pandas dataframes. The
    function plots the results for few variables of particular interest."""

    pd.set_option("display.precision", 12)
    pd.set_option("display.max_columns", 20)
    pd.set_option("display.expand_frame_repr", False)

    color = ["g"]
    # Output ordering: T_inner, T1_out, T_outer, T2_out, T3_out
    x_ind = 0
    y0_ind = 1
    y1_ind = 2
    y2_ind = 4
    y3_ind = 5
    y4_ind = 3

    # Plot simulation results (outputs versus input)
    fig, ax = plt.subplots(ncols=1, nrows=1, figsize=(18, 7))

    fig.subplots_adjust(hspace=0.5)
    fig.set_tight_layout({"pad": 0.0})

    axes0 = ax

    results.plot(x=x_ind, y=y0_ind, ax=axes0, ls="-.", label="{}".format("T inner"))
    results.plot(x=x_ind, y=y1_ind, ax=axes0, ls="-.", label="{}".format("T1"))
    results.plot(x=x_ind, y=y2_ind, ax=axes0, ls="-.", label="{}".format("T2"))
    results.plot(x=x_ind, y=y3_ind, ax=axes0, ls="-.", label="{}".format("T3"))
    results.plot(x=x_ind, y=y4_ind, ax=axes0, ls="-.", label="{}".format("T outer"))

    axes0.set_title("Heat Exchanger thermal response")
    axes0.set_xlabel(results.columns[x_ind] + " [W]")
    axes0.set_ylabel("Temperature [deg C]")

    # Show plot
    plt.show()


###############################################################################
# Load the twin runtime and instantiate it
# ~~~~~~~~~~~~~~~~~~~~~~~~~~~~~~~~~~~~~~~~
# Load the twin runtime and instantiate it.

print("Loading model: {}".format(twin_file))
twin_model = TwinModel(twin_file)

###############################################################################
# Evaluate the twin with different input values and collect corresponding outputs
# ~~~~~~~~~~~~~~~~~~~~~~~~~~~~~~~~~~~~~~~~~~~~~~~~~~~~~~~~~~~~~~~~~~~~~~~~~~~~~~~
# Because the twin is based on a static model, two options can be considered:
#
# - Set the initial input value to evaluate and run the initialization function (current approach).
# - Create an input dataframe considering all input values to evaluate and run the batch function
#   to evaluate. In this case, to execute the transient simulation, a time dimension must be
#   arbitrarily defined.

results = []
input_name = list(twin_model.inputs.keys())[0]
for dp in numpy.linspace(start=heat_flow_min, stop=heat_flow_max, num=int((heat_flow_max - heat_flow_min) / step + 1)):
<<<<<<< HEAD

    # Initialize twin with input values and collect output values
=======
    # Twin initialization with the right input values and collection of initial outputs values
>>>>>>> 3827d0c1
    dp_input = {input_name: dp}
    twin_model.initialize_evaluation(inputs=dp_input)
    outputs = [dp]
    for item in twin_model.outputs:
        outputs.append(twin_model.outputs[item])
    results.append(outputs)
    if dp % 1000 == 0.0:
        print("Simulating the model with input {}".format(dp))
sim_results = pd.DataFrame(results, columns=[input_name] + list(twin_model.outputs), dtype=float)


###############################################################################
# Plot results
# ~~~~~~~~~~~~
# Plotg the results and save the image on disk.

plot_result_comparison(sim_results)<|MERGE_RESOLUTION|>--- conflicted
+++ resolved
@@ -107,12 +107,9 @@
 results = []
 input_name = list(twin_model.inputs.keys())[0]
 for dp in numpy.linspace(start=heat_flow_min, stop=heat_flow_max, num=int((heat_flow_max - heat_flow_min) / step + 1)):
-<<<<<<< HEAD
 
-    # Initialize twin with input values and collect output values
-=======
-    # Twin initialization with the right input values and collection of initial outputs values
->>>>>>> 3827d0c1
+    # Initialize twin with input values and collect output value
+    
     dp_input = {input_name: dp}
     twin_model.initialize_evaluation(inputs=dp_input)
     outputs = [dp]
