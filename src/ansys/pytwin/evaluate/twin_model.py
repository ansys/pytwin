--- conflicted
+++ resolved
@@ -117,22 +117,6 @@
         if not pytwin_logging_is_enabled():
             return LogLevel.TWIN_NO_LOG
         pytwin_level = get_pytwin_log_level()
-<<<<<<< HEAD
-        # fix ACE bug on logging level Jan 18th 2023 (test_modify_logging_no_logging)
-        if not pytwin_logging_is_enabled():
-            return LogLevel.TWIN_NO_LOG
-        else:
-            if pytwin_level == PyTwinLogLevel.PYTWIN_LOG_DEBUG:
-                return LogLevel.TWIN_LOG_ALL
-            if pytwin_level == PyTwinLogLevel.PYTWIN_LOG_INFO:
-                return LogLevel.TWIN_LOG_ALL
-            if pytwin_level == PyTwinLogLevel.PYTWIN_LOG_WARNING:
-                return LogLevel.TWIN_LOG_WARNING
-            if pytwin_level == PyTwinLogLevel.PYTWIN_LOG_ERROR:
-                return LogLevel.TWIN_LOG_ERROR
-            if pytwin_level == PyTwinLogLevel.PYTWIN_LOG_CRITICAL:
-                return LogLevel.TWIN_LOG_FATAL
-=======
         if pytwin_level == PyTwinLogLevel.PYTWIN_LOG_DEBUG:
             return LogLevel.TWIN_LOG_ALL
         if pytwin_level == PyTwinLogLevel.PYTWIN_LOG_INFO:
@@ -143,7 +127,6 @@
             return LogLevel.TWIN_LOG_ERROR
         if pytwin_level == PyTwinLogLevel.PYTWIN_LOG_CRITICAL:
             return LogLevel.TWIN_LOG_FATAL
->>>>>>> aa5f4212
 
     def _initialize_evaluation(self, parameters: dict = None, inputs: dict = None):
         """
