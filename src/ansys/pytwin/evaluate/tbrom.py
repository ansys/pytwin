import json
import os
from pathlib import Path
import struct
from typing import Union

import numpy as np
import pyvista as pv
<<<<<<< HEAD

# Checking if tqdm is installed.
# If it is, the default value for progress_bar is true.
try:
    from tqdm import tqdm  # noqa: F401

    _HAS_TQDM = True
except ModuleNotFoundError:  # pragma: no cover
    _HAS_TQDM = False
=======
>>>>>>> 06330509


class TbRom:
    """
    Instantiates a TBROM that is part of a TWIN file created by Ansys Twin Builder.

    After a twin model is initialized and its TBROM is instantiated, additional functionalities
    are available to generate snapshots (in memory or on disk) and project input field data
    (if the TBROM is parameterized with an input field).

    Parameters
    ----------
    tbrom_name : str
        Name of the TBROM included in the TWIN file (it is the name of the TBROM component inserted in the Twin Builder
        subsheet used to assemble the TWIN model).
    tbrom_path : str
        File path to the folder with TBROM files (it is the temporary directory used by the Twin Runtime SDK for the
        evaluation of this TBROM).
    """

    IN_F_KEY = "binaryInputField"
    OUT_F_KEY = "binaryOutputField"
    TBROM_BASIS = "basis.svd"
    TBROM_SET = "settings.json"
    TBROM_PROP = "properties.json"
    TBROM_POINTS = "points.bin"

    def __init__(self, tbrom_name: str, tbrom_path: str):
        self._tbrom_path = tbrom_path
        self._name = tbrom_name
        self._infmcs = None
        self._outmcs = None
        self._infbasis = None
<<<<<<< HEAD
        self._pointsdata = None
        self._meshdata = None
=======
        self._outbasis = None
        self._pointsdata = None
>>>>>>> 06330509
        self._hasinfmcs = None
        self._hasoutmcs = False

        files = os.listdir(tbrom_path)
        infdata = dict()

        for file in files:
            if TbRom.IN_F_KEY in file:
                folder = file.split("_")
                fname = folder[1]
                inpath = os.path.join(tbrom_path, file, TbRom.TBROM_BASIS)
                inbasis = TbRom._read_basis(inpath)
                infdata.update({fname: inbasis})
        self._infbasis = infdata

        settingspath = os.path.join(tbrom_path, TbRom.OUT_F_KEY, TbRom.TBROM_SET)
        [nsidslist, dimensionality, outputname, unit] = TbRom._read_settings(settingspath)
        self._nsidslist = nsidslist
        self._outdim = int(dimensionality[0])
        self._outname = outputname
        self._outunit = unit
        self._outputfilespath = None
        propertiespath = os.path.join(tbrom_path, TbRom.TBROM_PROP)
        [nbpoints, nbmodes] = TbRom._read_properties(propertiespath)
        self._nbpoints = int(nbpoints / self._outdim)
        self._nbmodes = nbmodes

        pointpath = os.path.join(tbrom_path, TbRom.OUT_F_KEY, TbRom.TBROM_POINTS)
        if not os.path.exists(pointpath):
            self._haspointfile = False
        else:
            self._haspointfile = True
        self._read_points(pointpath)

        outpath = os.path.join(tbrom_path, TbRom.OUT_F_KEY, TbRom.TBROM_BASIS)
        self._init_pointsdata(outpath)

        propertiespath = os.path.join(tbrom_path, TbRom.TBROM_PROP)
        [nbpoints, nbmodes] = TbRom._read_properties(propertiespath)
        self._nbpoints = int(nbpoints / self._outdim)
        self._nbmodes = nbmodes

        pointpath = os.path.join(tbrom_path, TbRom.OUT_F_KEY, TbRom.TBROM_POINTS)
        self._has_point_file = self._read_points(pointpath)

        outpath = os.path.join(tbrom_path, TbRom.OUT_F_KEY, TbRom.TBROM_BASIS)
        self._init_pointsdata(outpath)

    def generate_points(self, on_disk: bool, output_file_path: str, named_selection: str = None):
        """
        Generate a point file for the full field or a specific part.

        The point file can be saved in memory or written to disk. When it is written to disk,
        the path specified for the ``output_file_path`` parameter is used.

        Parameters
        ----------
        on_disk : bool
            Whether the point file is saved on disk (True) or returned in memory (False).
        output_file_path: str
            Path for where the point file is written when saved to disk.
        named_selection: str (optional)
            Named selection on which the point file has to be generated. The default is ``None``, in which case the
            entire domain is considered.
        """
<<<<<<< HEAD
        vec = self.data_extract(named_selection, self._pointsdata.points)
=======
        vec = self._data_extract(named_selection, self._pointsdata.points)
>>>>>>> 06330509
        if on_disk:
            TbRom._write_binary(output_file_path, vec)
            return output_file_path
        else:
            return vec

    def generate_snapshot(self, on_disk: bool, output_file_path: str, named_selection: str = None):
        """
        Generate a field snapshot based on current states of the TBROM for the
        full field or a specific part.

        The field snapshot can be saved in memory or written to disk. When it is
        written to disk, the path specified for the ``output_file_name`` parameter
        is used.

        Parameters
        ----------
        on_disk: bool
            Whether the snapshot file is saved on disk (True) or returned in memory (False)
        output_file_path: str
            Path where the snapshot file is written if on_disk is True
        named_selection: str (optional)
            Named selection on which the snasphot has to be generated. The default is ``None``, in which case the
            entire domain is considered.
        """
<<<<<<< HEAD
        vec = self.data_extract(named_selection, self._pointsdata[self.field_output_name])
=======
        vec = self._data_extract(named_selection, self._pointsdata[self.field_output_name])
>>>>>>> 06330509
        if on_disk:
            TbRom._write_binary(output_file_path, vec)
            return output_file_path
        else:
            return vec

    def _reduce_field_input(self, name: str, snapshot: Union[str, Path, np.ndarray]):
        """
        Project a snapshot associated to the input field name ``fieldname``

        Parameters
        ----------
        name: str
            Name of the input field to project the snapshot. The name of the field must be specified in case the TBROM
            is parameterized with multiple input fields.
        snapshot: str | Path | np.ndarray
            Path of the input field snapshot file, or numpy array of snapshot data
        """
        mc = []
        if isinstance(snapshot, np.ndarray):
            vecnp = snapshot
        else:
            vecnp = TbRom._read_binary(snapshot)

        if name is None or self.field_input_count == 1:
            basis = list(self._infbasis.values())[0]
        else:
            basis = self._infbasis[name]
        nb_mc = len(basis)
        for i in range(nb_mc):
            mnp = np.array(basis[i])
            mci = mnp.dot(vecnp)
            mc.append(mci)
        if name is None or self.field_input_count == 1:
            index = 0
            for item, key in self._infmcs[self.field_input_names[0]].items():
                self._infmcs[self.field_input_names[0]][item] = mc[index]
                index = index + 1
        else:
            index = 0
            for item, key in self._infmcs[name].items():
                self._infmcs[name][item] = mc[index]
                index = index + 1

<<<<<<< HEAD
    def project_on_mesh(
        self, mesh: pv.DataSet, interpolate: bool, named_selection: str = None, progress_bar: bool = False
    ):
        """
        Project the field ROM SVD basis onto a mesh.

        Parameters
        ----------
        mesh: pyvista.DataSet
            PyVista DataSet object of the targeted mesh.
        interpolate: bool
            Flag to indicate whether the point cloud data are interpolated (True) or not (False) on the targeted mesh.
        named_selection: str (optional)
            Named selection on which the mesh projection has to be performed. The default is ``None``, in which case the
            entire domain is considered.
        progress_bar : bool (optional)
            Display a progress bar using ``tqdm`` when ``True``. Helpful for showing interpolation progress. Default to
            ``False``, it is automatically set to ``True`` if ``tqdm`` is available.
        """
        nbmc = self.nb_modes
        if not interpolate:  # target mesh is same as the one used to generate the ROM -> no interpolation required
            mesh_data = mesh
            for i in range(0, nbmc):
                vec = self.data_extract(named_selection, self._pointsdata["mode" + str(i + 1)])
                mesh_data["mode" + str(i + 1)] = vec
            nb_data = len(vec)
        else:  # interpolation required, e.g. because target mesh is different
            if not progress_bar and _HAS_TQDM:
                progress_bar = True
            if named_selection is not None:
                pointsids = self.named_selection_indexes(named_selection)
                listids = np.sort(pointsids)
                pointsdata = self._pointsdata.extract_points(listids)
            else:
                pointsdata = self._pointsdata
            mesh_data = mesh.interpolate(
                pointsdata, sharpness=5, radius=0.0001, strategy="closest_point", progress_bar=progress_bar
            )
            mesh_data = mesh_data.point_data_to_cell_data()
            nb_data = mesh_data.n_cells

        # initialize output field data
        mesh_data[self.field_output_name] = np.zeros((nb_data, self.field_output_dim))

        self._meshdata = mesh_data

=======
>>>>>>> 06330509
    def update_output_field(self):
        """
        Compute the output field results with current mode coefficients.
        """
        mc = list(self._outmcs.values())
<<<<<<< HEAD
        self._pointsdata[self.field_output_name] = mc[0] * self._pointsdata["mode" + str(1)]
        if self._meshdata is not None:
            self._meshdata[self.field_output_name] = mc[0] * self._meshdata["mode" + str(1)]
        for i in range(1, len(mc)):
            self._pointsdata[self.field_output_name] = (
                self._pointsdata[self.field_output_name] + mc[i] * self._pointsdata["mode" + str(i + 1)]
            )
            if self._meshdata is not None:
                self._meshdata[self.field_output_name] = (
                    self._meshdata[self.field_output_name] + mc[i] * self._meshdata["mode" + str(i + 1)]
                )
        self._pointsdata.set_active_scalars(self.field_output_name)
        if self._meshdata is not None:
            self._meshdata.set_active_scalars(self.field_output_name)
=======
        self._pointsdata[self.field_output_name] = mc[0] * self._outbasis[0, :].reshape(-1, self.field_output_dim)
        for i in range(1, len(mc)):
            self._pointsdata[self.field_output_name] = self._pointsdata[self.field_output_name] + mc[
                i
            ] * self._outbasis[i, :].reshape(-1, self.field_output_dim)
        self._pointsdata.set_active_scalars(self.field_output_name)
>>>>>>> 06330509

    def named_selection_indexes(self, nsname: str):
        return self._nsidslist[nsname]

    def input_field_size(self, fieldname: str):
        return len(self._infbasis[fieldname][0])

<<<<<<< HEAD
    def data_extract(self, named_selection: str, data: np.ndarray):
=======
    def _data_extract(self, named_selection: str, data: np.ndarray):
>>>>>>> 06330509
        if named_selection is not None:
            pointsids = self.named_selection_indexes(named_selection)
            listids = np.sort(pointsids)
            return data[listids]
        else:
            return data

    def _read_points(self, filepath):
<<<<<<< HEAD
        if self.haspointfile:
            points = TbRom._read_binary(filepath)
        else:
            points = np.zeros(3 * self.nb_points)
        self._pointsdata = pv.PolyData(points.reshape(-1, 3))

    def _init_pointsdata(self, filepath):
        basis = TbRom._read_basis(filepath)
        for i in range(0, len(basis)):
            self._pointsdata["mode" + str(i + 1)] = basis[i].reshape(-1, self.field_output_dim)
=======
        if os.path.exists(filepath):
            points = TbRom._read_binary(filepath)
            has_point_file = True
        else:
            points = np.zeros(3 * self.nb_points)
            has_point_file = False
        self._pointsdata = pv.PolyData(points.reshape(-1, 3))
        return has_point_file

    def _init_pointsdata(self, filepath):
        self._outbasis = TbRom._read_basis(filepath)
>>>>>>> 06330509
        # initialize output field data
        if self._hasoutmcs:
            self._pointsdata[self.field_output_name] = np.zeros((self.nb_points, self.field_output_dim))

    @staticmethod
    def _read_basis(filepath):
        with open(filepath, "rb") as f:
            var = struct.unpack("cccccccccccccccc", f.read(16))[0]
            nb_val = struct.unpack("Q", f.read(8))[0]
            nb_mc = struct.unpack("Q", f.read(8))[0]
            return np.fromfile(f, dtype=np.double, offset=0).reshape(-1, nb_val)

    @staticmethod
    def _read_binary(filepath):
        return np.fromfile(filepath, dtype=np.double, offset=8).reshape(
            -1,
        )

    @staticmethod
    def _write_binary(filepath, vec):
        vec = vec.reshape(
            -1,
        )
        if os.path.exists(filepath):
            os.remove(filepath)
        with open(filepath, "xb") as f:
            f.write(struct.pack("Q", len(vec)))
            vec.tofile(f)
        return True

    @staticmethod
    def _read_settings(filepath):
        with open(filepath) as f:
            data = json.load(f)

        namedselection = {}
        dimensionality = None
        name = None
        unit = None

        if "namedSelections" in data:
            namedselection = data["namedSelections"]
        if "dimensionality" in data:
            dimensionality = data["dimensionality"]
        if "name" in data:
            name = data["name"]
        if "unit" in data:
            unit = data["unit"]

        tbromns = dict()
        outputname = name.replace(" ", "_")

        # Create list of name selections indexes
        for name, idsList in namedselection.items():
            idsListNp = np.array(idsList)
            ind = np.where(idsListNp == -1)
            i = 0
            for elem in np.nditer(ind):
                subarray = np.arange(idsListNp[elem - 1 - i] + 1, idsListNp[elem + 1 - i])
                idsListNp = np.delete(idsListNp, elem - i)
                idsListNp = np.concatenate((idsListNp, subarray))
                i = i + 1
            tbromns.update({name: idsListNp})

        return [tbromns, dimensionality, outputname, unit]

    @staticmethod
    def _read_properties(filepath):
        with open(filepath) as f:
            data = json.load(f)

        fields = {}
        if "fields" in data:
            fields = data["fields"]
<<<<<<< HEAD
        outField = fields["outField"]

        nbPoints = outField["nbDof"]
        nbModes = outField["nbModes"]

        return [nbPoints, nbModes]
=======
        out_field = fields["outField"]

        nb_points = out_field["nbDof"]
        nb_modes = out_field["nbModes"]

        return [nb_points, nb_modes]
>>>>>>> 06330509

    @staticmethod
    def read_snapshot_size(filepath):
        with open(filepath, "rb") as f:
            nbdof = struct.unpack("Q", f.read(8))[0]
        return nbdof

    @property
<<<<<<< HEAD
    def haspointfile(self):
        return self._haspointfile
=======
    def has_point_file(self):
        return self._has_point_file
>>>>>>> 06330509

    @property
    def field_input_count(self):
        """Return the number of field input(s) that can be used for this TBROM."""
        return len(self._infbasis)

    @property
    def field_input_names(self):
        """Return a list of the input field names that can be used for this TBROM."""
        if self._infbasis is not None:
            return list(self._infbasis.keys())
        else:
            return []

    @property
    def field_output_dim(self):
        """Return the dimension of the field output."""
        return self._outdim

    @property
    def field_output_name(self):
        """Return the field output name."""
        return self._outname

    @property
    def field_output_unit(self):
        """Return the field output unit."""
        return self._outunit

    @property
    def named_selections(self):
        """Return the list of named selections available for this TBROM."""
        return list(self._nsidslist.keys())

    @property
    def name(self):
        return self._name

    @property
<<<<<<< HEAD
    def field_on_mesh(self):
        """Return the field data projected on mesh of this TBROM."""
        return self._meshdata

    @property
=======
>>>>>>> 06330509
    def field_on_points(self):
        """Return the field data on points cloud of this TBROM."""
        return self._pointsdata

    @property
    def nb_points(self):
        """Return the number of points of this TBROM."""
        return self._nbpoints

    @property
    def nb_modes(self):
        """Return the number of modes of this TBROM output field."""
        return self._nbmodes<|MERGE_RESOLUTION|>--- conflicted
+++ resolved
@@ -6,7 +6,6 @@
 
 import numpy as np
 import pyvista as pv
-<<<<<<< HEAD
 
 # Checking if tqdm is installed.
 # If it is, the default value for progress_bar is true.
@@ -16,9 +15,6 @@
     _HAS_TQDM = True
 except ModuleNotFoundError:  # pragma: no cover
     _HAS_TQDM = False
-=======
->>>>>>> 06330509
-
 
 class TbRom:
     """
@@ -51,13 +47,9 @@
         self._infmcs = None
         self._outmcs = None
         self._infbasis = None
-<<<<<<< HEAD
         self._pointsdata = None
         self._meshdata = None
-=======
         self._outbasis = None
-        self._pointsdata = None
->>>>>>> 06330509
         self._hasinfmcs = None
         self._hasoutmcs = False
 
@@ -80,20 +72,6 @@
         self._outname = outputname
         self._outunit = unit
         self._outputfilespath = None
-        propertiespath = os.path.join(tbrom_path, TbRom.TBROM_PROP)
-        [nbpoints, nbmodes] = TbRom._read_properties(propertiespath)
-        self._nbpoints = int(nbpoints / self._outdim)
-        self._nbmodes = nbmodes
-
-        pointpath = os.path.join(tbrom_path, TbRom.OUT_F_KEY, TbRom.TBROM_POINTS)
-        if not os.path.exists(pointpath):
-            self._haspointfile = False
-        else:
-            self._haspointfile = True
-        self._read_points(pointpath)
-
-        outpath = os.path.join(tbrom_path, TbRom.OUT_F_KEY, TbRom.TBROM_BASIS)
-        self._init_pointsdata(outpath)
 
         propertiespath = os.path.join(tbrom_path, TbRom.TBROM_PROP)
         [nbpoints, nbmodes] = TbRom._read_properties(propertiespath)
@@ -123,11 +101,7 @@
             Named selection on which the point file has to be generated. The default is ``None``, in which case the
             entire domain is considered.
         """
-<<<<<<< HEAD
-        vec = self.data_extract(named_selection, self._pointsdata.points)
-=======
         vec = self._data_extract(named_selection, self._pointsdata.points)
->>>>>>> 06330509
         if on_disk:
             TbRom._write_binary(output_file_path, vec)
             return output_file_path
@@ -153,11 +127,7 @@
             Named selection on which the snasphot has to be generated. The default is ``None``, in which case the
             entire domain is considered.
         """
-<<<<<<< HEAD
-        vec = self.data_extract(named_selection, self._pointsdata[self.field_output_name])
-=======
         vec = self._data_extract(named_selection, self._pointsdata[self.field_output_name])
->>>>>>> 06330509
         if on_disk:
             TbRom._write_binary(output_file_path, vec)
             return output_file_path
@@ -202,7 +172,6 @@
                 self._infmcs[name][item] = mc[index]
                 index = index + 1
 
-<<<<<<< HEAD
     def project_on_mesh(
         self, mesh: pv.DataSet, interpolate: bool, named_selection: str = None, progress_bar: bool = False
     ):
@@ -226,7 +195,7 @@
         if not interpolate:  # target mesh is same as the one used to generate the ROM -> no interpolation required
             mesh_data = mesh
             for i in range(0, nbmc):
-                vec = self.data_extract(named_selection, self._pointsdata["mode" + str(i + 1)])
+                vec = self._data_extract(named_selection, self._pointsdata["mode" + str(i + 1)])
                 mesh_data["mode" + str(i + 1)] = vec
             nb_data = len(vec)
         else:  # interpolation required, e.g. because target mesh is different
@@ -249,21 +218,18 @@
 
         self._meshdata = mesh_data
 
-=======
->>>>>>> 06330509
     def update_output_field(self):
         """
         Compute the output field results with current mode coefficients.
         """
         mc = list(self._outmcs.values())
-<<<<<<< HEAD
-        self._pointsdata[self.field_output_name] = mc[0] * self._pointsdata["mode" + str(1)]
+        self._pointsdata[self.field_output_name] = mc[0] * self._outbasis[0, :].reshape(-1, self.field_output_dim)
         if self._meshdata is not None:
             self._meshdata[self.field_output_name] = mc[0] * self._meshdata["mode" + str(1)]
         for i in range(1, len(mc)):
-            self._pointsdata[self.field_output_name] = (
-                self._pointsdata[self.field_output_name] + mc[i] * self._pointsdata["mode" + str(i + 1)]
-            )
+            self._pointsdata[self.field_output_name] = self._pointsdata[self.field_output_name] + mc[
+                i
+            ] * self._outbasis[i, :].reshape(-1, self.field_output_dim)
             if self._meshdata is not None:
                 self._meshdata[self.field_output_name] = (
                     self._meshdata[self.field_output_name] + mc[i] * self._meshdata["mode" + str(i + 1)]
@@ -271,14 +237,6 @@
         self._pointsdata.set_active_scalars(self.field_output_name)
         if self._meshdata is not None:
             self._meshdata.set_active_scalars(self.field_output_name)
-=======
-        self._pointsdata[self.field_output_name] = mc[0] * self._outbasis[0, :].reshape(-1, self.field_output_dim)
-        for i in range(1, len(mc)):
-            self._pointsdata[self.field_output_name] = self._pointsdata[self.field_output_name] + mc[
-                i
-            ] * self._outbasis[i, :].reshape(-1, self.field_output_dim)
-        self._pointsdata.set_active_scalars(self.field_output_name)
->>>>>>> 06330509
 
     def named_selection_indexes(self, nsname: str):
         return self._nsidslist[nsname]
@@ -286,11 +244,7 @@
     def input_field_size(self, fieldname: str):
         return len(self._infbasis[fieldname][0])
 
-<<<<<<< HEAD
-    def data_extract(self, named_selection: str, data: np.ndarray):
-=======
     def _data_extract(self, named_selection: str, data: np.ndarray):
->>>>>>> 06330509
         if named_selection is not None:
             pointsids = self.named_selection_indexes(named_selection)
             listids = np.sort(pointsids)
@@ -299,18 +253,6 @@
             return data
 
     def _read_points(self, filepath):
-<<<<<<< HEAD
-        if self.haspointfile:
-            points = TbRom._read_binary(filepath)
-        else:
-            points = np.zeros(3 * self.nb_points)
-        self._pointsdata = pv.PolyData(points.reshape(-1, 3))
-
-    def _init_pointsdata(self, filepath):
-        basis = TbRom._read_basis(filepath)
-        for i in range(0, len(basis)):
-            self._pointsdata["mode" + str(i + 1)] = basis[i].reshape(-1, self.field_output_dim)
-=======
         if os.path.exists(filepath):
             points = TbRom._read_binary(filepath)
             has_point_file = True
@@ -322,7 +264,6 @@
 
     def _init_pointsdata(self, filepath):
         self._outbasis = TbRom._read_basis(filepath)
->>>>>>> 06330509
         # initialize output field data
         if self._hasoutmcs:
             self._pointsdata[self.field_output_name] = np.zeros((self.nb_points, self.field_output_dim))
@@ -397,21 +338,12 @@
         fields = {}
         if "fields" in data:
             fields = data["fields"]
-<<<<<<< HEAD
-        outField = fields["outField"]
-
-        nbPoints = outField["nbDof"]
-        nbModes = outField["nbModes"]
-
-        return [nbPoints, nbModes]
-=======
         out_field = fields["outField"]
 
         nb_points = out_field["nbDof"]
         nb_modes = out_field["nbModes"]
 
         return [nb_points, nb_modes]
->>>>>>> 06330509
 
     @staticmethod
     def read_snapshot_size(filepath):
@@ -420,13 +352,8 @@
         return nbdof
 
     @property
-<<<<<<< HEAD
-    def haspointfile(self):
-        return self._haspointfile
-=======
     def has_point_file(self):
         return self._has_point_file
->>>>>>> 06330509
 
     @property
     def field_input_count(self):
@@ -466,14 +393,11 @@
         return self._name
 
     @property
-<<<<<<< HEAD
     def field_on_mesh(self):
         """Return the field data projected on mesh of this TBROM."""
         return self._meshdata
 
     @property
-=======
->>>>>>> 06330509
     def field_on_points(self):
         """Return the field data on points cloud of this TBROM."""
         return self._pointsdata
