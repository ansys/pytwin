import json
import os
import uuid

import numpy as np
from pytwin import get_pytwin_logger
from pytwin.evaluate.model import Model


class SavedState:
    """
    Provides the metadata of a twin model on a save state request.
    """

    ID_KEY = "id"
    TIME_KEY = "time"
    INPUTS_KEY = "inputs"
    OUTPUTS_KEY = "outputs"
    PARAMETERS_KEY = "parameters"

    def __init__(self):
        self._id = f"{uuid.uuid4()}"[0:8]
        self.time = None
        self.inputs = None
        self.outputs = None
        self.parameters = None

    def dump(self):
        var = dict()
        var[self.ID_KEY] = self._id
        var[self.TIME_KEY] = self.time
        var[self.INPUTS_KEY] = self.inputs
        var[self.OUTPUTS_KEY] = self.outputs
        var[self.PARAMETERS_KEY] = self.parameters
        return var

    def load(self, json_dict: dict):
        self._check_given_dict(json_dict)
        self._id = json_dict[self.ID_KEY]
        self.time = json_dict[self.TIME_KEY]
        self.inputs = json_dict[self.INPUTS_KEY]
        self.outputs = json_dict[self.OUTPUTS_KEY]
        self.parameters = json_dict[self.PARAMETERS_KEY]

    @staticmethod
    def _raise_error(msg):
        logger = get_pytwin_logger()
        logger.error(msg)
        raise SavedStateError(msg)

    def _check_given_dict(self, json_dict):
        requested_keys = [self.ID_KEY, self.TIME_KEY, self.INPUTS_KEY, self.OUTPUTS_KEY, self.PARAMETERS_KEY]
        for key in requested_keys:
            if key not in json_dict:
                msg = f"Metadata is corrupted. No '{key}' key was found."
                msg += f"\nGiven dictionary is: {json_dict}."
                self._raise_error(msg)


class SavedStateError(Exception):
    def __str__(self):
        return f"[SavedStateError] {self.args[0]}"


class SavedStateRegistry:
    """
    Manages a registry of saved states for the twin model.

    This class registers metadata associated with the saved state, persists
    the saved state, and provide methods for appending and extracting saved states.
    """

    SAVED_STATES_KEY = "saved_states"

    def __init__(self, model_id: str, model_name: str):
        self._model_id = None
        self._model_name = None
        self._saved_states = None

        self._check_model_dir_exists(model_id, model_name)
        self._model_id = model_id
        self._model_name = model_name

        # Backup folder creation
        if not os.path.exists(self.backup_folderpath):
            os.mkdir(self.backup_folderpath)

    @property
    def backup_folderpath(self):
        model = Model()
        model._id = self._model_id
        model._model_name = self._model_name
        return os.path.join(model.model_dir, "backup")

    @property
    def registry_filename(self):
        return "registry.json"

    @property
    def registry_filepath(self):
        return os.path.join(self.backup_folderpath, self.registry_filename)

    def append_saved_state(self, ss: SavedState):
        if self._saved_states is None:
            self._saved_states = []
        self._saved_states.append(ss)
        self._write_registry()

    def extract_saved_state(self, simulation_time: float, epsilon: float):
        self._read_registry()
        return self._search_saved_state(simulation_time, epsilon)

    def return_saved_state_filepath(self, ss: SavedState):
        return os.path.join(self.backup_folderpath, f"saved_state{ss._id}.bin")

    @staticmethod
    def _raise_error(msg):
        logger = get_pytwin_logger()
        logger.error(msg)
        raise SavedStateRegistryError(msg)

    def _check_model_dir_exists(self, model_id: str, model_name: str):
        model = Model()
        model._id = model_id
        model._model_name = model_name
        wd = model.model_dir
        if not os.path.exists(wd):
            msg = f"Model directory ({wd}) does not exist."
            msg += "\nUse an existing model ID or model name."
            msg += f" (Given model_id:{model_id}, model_name:{model_name})"
            msg += " to instantiate a SavedStateRegistry."
            self._raise_error(msg)

    def _check_given_dict(self, json_dict):
        requested_keys = [self.SAVED_STATES_KEY]
        for key in requested_keys:
            if key not in requested_keys:
                if key not in json_dict:
                    msg = f"Metadata is corrupted. No '{key}' key was found."
                    msg += f"\n{json_dict}"
                    self._raise_error(msg)

    def _dump(self):
        var = dict()
        var[self.SAVED_STATES_KEY] = []
        for ss in self._saved_states:
            var[self.SAVED_STATES_KEY].append(ss.dump())
        return var

    def _load(self, json_dict: dict):
        self._check_given_dict(json_dict)
        # Load saved states
        self._saved_states = []
        for ss_dict in json_dict[self.SAVED_STATES_KEY]:
            ss = SavedState()
            ss.load(ss_dict)
            self._saved_states.append(ss)

    def _read_registry(self):
        try:
            with open(self.registry_filepath, "r", encoding="utf-8") as fp:
                self._load(json_dict=json.load(fp))
        except Exception as e:
            msg = f"Something went wrong while reading the registry file {self.registry_filename}."
            msg += f"\n{str(e)}"
            self._raise_error(msg)

    def _search_saved_state(self, evaluation_time: float, epsilon: float):
        time_instants = np.array([ss.time for ss in self._saved_states])
        tl = evaluation_time - epsilon
        tr = evaluation_time + epsilon
        idx = np.where((time_instants > tl) & (time_instants < tr))

        if len(idx[0]) == 0:
            msg = f"No state at simulation time {evaluation_time} was found."
            self._raise_error(msg)

        if len(idx[0]) > 1:
            times = []
            for i in range(len(idx[0])):
                ss = self._saved_states[idx[0][i]]
                times.append(ss.time)
<<<<<<< HEAD
            msg = (
                f"[SavedStateRegistry]Multiple saved states were found. The first one is "
            msg += f"\nused at simulation time {times[0]}."
            )
=======
            msg = f"[SavedStateRegistry]Multiple saved states were found. Using the first one at simulation time {times[0]}."
>>>>>>> f5036b3f
            logger = get_pytwin_logger()
            logger.warning(msg)

        idx = idx[0][0]

        return self._saved_states[idx]

    def _write_registry(self):
        try:
            # Save current registry to registry file
            with open(self.registry_filepath, "w", encoding="utf-8") as fp:
                json.dump(self._dump(), fp, indent=4)
        except Exception as e:
            msg = f"Something went wrong while writing the registry file {self.registry_filename}."
            msg += f"\n{str(e)}"
            self._raise_error(msg)


class SavedStateRegistryError(Exception):
    def __str__(self):
        return f"[SavedStateRegistryError] {self.args[0]}"<|MERGE_RESOLUTION|>--- conflicted
+++ resolved
@@ -180,14 +180,10 @@
             for i in range(len(idx[0])):
                 ss = self._saved_states[idx[0][i]]
                 times.append(ss.time)
-<<<<<<< HEAD
             msg = (
                 f"[SavedStateRegistry]Multiple saved states were found. The first one is "
             msg += f"\nused at simulation time {times[0]}."
             )
-=======
-            msg = f"[SavedStateRegistry]Multiple saved states were found. Using the first one at simulation time {times[0]}."
->>>>>>> f5036b3f
             logger = get_pytwin_logger()
             logger.warning(msg)
 
