--- conflicted
+++ resolved
@@ -19,114 +19,6 @@
   
 
 jobs:
-<<<<<<< HEAD
-=======
-
-  check-vulnerabilities:
-    name: "Check library vulnerabilities"
-    runs-on: ubuntu-latest
-    steps:
-      - uses: ansys/actions/check-vulnerabilities@v10.1
-        with:
-          python-version: ${{ env.MAIN_PYTHON_VERSION }}
-          token: ${{ secrets.PYANSYS_CI_BOT_TOKEN }}
-          python-package-name: ${{ env.LIBRARY_NAME }}
-          dev-mode: ${{ github.ref != 'refs/heads/main' }}
-          upload-reports: True
-          hide-log: false
-
-  code-style:
-    name: "Code style"
-    runs-on: ubuntu-latest
-  #  needs: check-vulnerabilities
-    steps:
-      - uses: ansys/actions/code-style@v10.1
-
-  doc-style:
-    name: "Documentation style"
-    runs-on: ubuntu-latest
-  #  needs: check-vulnerabilities
-    steps:
-      - uses: ansys/actions/doc-style@v10.1
-        with:
-          token: ${{ secrets.GITHUB_TOKEN }}
-
-  doc-build:
-    name: "Build documentation"
-    runs-on: pytwin-win10
-    needs: doc-style
-    steps:
-      - name: "Install Git and clone project"
-        uses: actions/checkout@v5
-
-      - name: "Set up Python"
-        uses: ansys/actions/_setup-python@v10.1
-        with:
-          python-version: ${{ env.MAIN_PYTHON_VERSION }}
-          use-cache: false
-
-      - name: "Copy source files for DPF server installation"
-        shell: bash
-        run: |
-          cp -r ~ansys/Documents/devEnv/pyansys/pytwin/ansys_dpf_server_win_v2024.1.pre0/ ./
-          
-      - name: "Create virtual environment and Install Python library"
-        run: |
-          python -m venv .venv --clear
-          .venv\Scripts\Activate.ps1
-          python -m pip install pip -U
-          python -m pip install poetry
-
-      - name: "Install documentation dependencies, including DPF server"
-        run: |
-          .venv\Scripts\Activate.ps1
-          poetry install --extras graphics --with doc
-          cd ansys_dpf_server_win_v2024.1.pre0
-          pip install -e .
-          cd ..
-
-      - name: Setup headless display
-        uses: pyvista/setup-headless-display-action@v4
-
-      - name: "Clean documentation build folder"
-        run: |
-          .venv\Scripts\Activate.ps1
-          doc/make.bat clean
-
-      - name: "Build HTML documentation"
-        run: |
-          .venv\Scripts\Activate.ps1
-          doc/make.bat html
-          if (Select-String -Path "doc/build_errors.txt" -Pattern "Traceback|ERROR|Error|error|Exception") {
-            Write-Error "Documentation build failed due to detected errors in doc/build_errors.txt"
-            exit 1
-          }
-        env:
-          ANSYS_DPF_ACCEPT_LA: Y
-
-      - name: "Upload HTML documentation artifact"
-        uses: actions/upload-artifact@v4
-        with:
-          name: documentation-html
-          path: doc/_build/html
-          retention-days: 7
-
-  build-wheelhouse:
-    name: "Build wheelhouse for latest Python versions"
-    runs-on: ${{ matrix.os }}
-    needs: code-style
-    strategy:
-       matrix:
-           os: [ubuntu-latest, windows-latest]
-           python-version: ['3.10', '3.11', '3.12', '3.13']
-    steps:
-      - uses: ansys/actions/build-wheelhouse@v10.1
-        with:
-          library-name: ${{ env.LIBRARY_NAME }}
-          operating-system: ${{ matrix.os }}
-          python-version: ${{ matrix.python-version }}
-
->>>>>>> efee3169
   tests:
     name: Test library
     runs-on: ${{ matrix.os }}
@@ -149,82 +41,4 @@
           pytest-extra-args: "--cov=pytwin --cov-report=term --cov-report=xml:.cov/coverage.xml --cov-report=html:.cov/html"
           use-uv: false
         env:
-<<<<<<< HEAD
-          ANSYSLMD_LICENSE_FILE: 1055@${{ secrets.LICENSE_SERVER }}
-=======
-          ANSYSLMD_LICENSE_FILE: 1055@${{ secrets.LICENSE_SERVER }}
-
-      - name: Upload coverage artifacts
-        uses: actions/upload-artifact@v4
-        with:
-          name: ${{ matrix.python-version }}_${{ matrix.os }}_pytest.html
-          path: .cov/html
-          retention-days: 7
-
-      - name: "Upload coverage to Codecov"
-        uses: codecov/codecov-action@v5
-
-  build-library:
-    name: "Smoke test and building"
-    runs-on: ubuntu-latest
-    needs: [doc-build, tests]
-    steps:
-      - uses: ansys/actions/build-library@v10.1
-        with:
-          library-name: "pytwin"
-          python-version: ${{ env.MAIN_PYTHON_VERSION }}
-
-  release-pypi-public:
-    name: "Release to public PyPI"
-    runs-on: ubuntu-latest
-    needs: build-library
-    if: github.event_name == 'push' && contains(github.ref, 'refs/tags')
-    steps:
-      - uses: ansys/actions/release-pypi-public@v10.1
-        with:
-          library-name: "pytwin"
-          twine-username: "__token__"
-          twine-token: ${{ secrets.PYPI_TOKEN }}
-
-  doc-deploy-dev:
-    name: "Deploy developers documentation"
-    runs-on: ubuntu-latest
-    needs: doc-build
-    if: github.ref == 'refs/heads/main'
-    steps:
-      - uses: ansys/actions/doc-deploy-dev@v10.1
-        with:
-            cname: ${{ env.DOCUMENTATION_CNAME }}
-            token: ${{ secrets.GITHUB_TOKEN }}
-            bot-user: ${{ secrets.PYANSYS_CI_BOT_USERNAME }}
-            bot-email: ${{ secrets.PYANSYS_CI_BOT_EMAIL }}
-
-  doc-deploy-stable:
-    name: "Deploy stable documentation"
-    runs-on: ubuntu-latest
-    needs: release-pypi-public
-    if: github.event_name == 'push' && contains(github.ref, 'refs/tags')
-    steps:
-      - name: "Deploy the stable documentation"
-        uses: ansys/actions/doc-deploy-stable@v10.1
-        with:
-            cname: ${{ env.DOCUMENTATION_CNAME }}
-            token: ${{ secrets.GITHUB_TOKEN }}
-            bot-user: ${{ secrets.PYANSYS_CI_BOT_USERNAME }}
-            bot-email: ${{ secrets.PYANSYS_CI_BOT_EMAIL }}
-
-  automerge-prs:
-    name: "Automerging dependabot and pre-commit.ci PRs"
-    runs-on: ubuntu-latest
-    if: github.event_name == 'pull_request'
-    needs: build-library
-    permissions:
-      contents: write
-      pull-requests: write
-    steps:
-      - name: "Automerging PRs"
-        uses: ansys/actions/hk-automerge-prs@v10.1
-        with:
-          approver: ${{ secrets.PYANSYS_CI_BOT_USERNAME }}
-          approver-token: ${{ secrets.PYANSYS_CI_BOT_TOKEN }}
->>>>>>> efee3169
+          ANSYSLMD_LICENSE_FILE: 1055@${{ secrets.LICENSE_SERVER }}